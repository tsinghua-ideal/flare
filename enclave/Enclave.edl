// Licensed to the Apache Software Foundation (ASF) under one
// or more contributor license agreements.  See the NOTICE file
// distributed with this work for additional information
// regarding copyright ownership.  The ASF licenses this file
// to you under the Apache License, Version 2.0 (the
// "License"); you may not use this file except in compliance
// with the License.  You may obtain a copy of the License at
//
//   http://www.apache.org/licenses/LICENSE-2.0
//
// Unless required by applicable law or agreed to in writing,
// software distributed under the License is distributed on an
// "AS IS" BASIS, WITHOUT WARRANTIES OR CONDITIONS OF ANY
// KIND, either express or implied.  See the License for the
// specific language governing permissions and limitations
// under the License.

enclave {
    from "sgx_tstd.edl" import *;
    from "sgx_stdio.edl" import *;
    from "sgx_backtrace.edl" import *;
    from "sgx_tstdc.edl" import *;
    from "sgx_pthread.edl" import *;
    from "sgx_sys.edl" import *;
    from "sgx_thread.edl" import *;
    
    struct op_id_t {
        uint64_t h;
    };

    struct cache_meta_t {
        size_t caching_rdd_id;
        struct op_id_t caching_op_id;
        size_t caching_part_id;
        size_t cached_rdd_id;
        struct op_id_t cached_op_id;
        size_t cached_part_id;
    };

    struct dep_info_t {
        uint8_t is_shuffle;
        size_t identifier;
        size_t parent_rdd_id;
        size_t child_rdd_id;
        struct op_id_t parent_op_id;
        struct op_id_t child_op_id;
    };

    struct input_t {
        size_t data;
        size_t parallel_num;
    };
    
    trusted {
        /* define ECALLs here. */
        public void secure_execute_pre(uint64_t tid,
            [user_check] uint8_t* op_ids,
            [user_check] uint8_t* part_nums,
            struct dep_info_t dep_info);
        public size_t secure_execute(uint64_t tid,
            [user_check] uint8_t* rdd_ids,
            [user_check] uint8_t* op_ids,
            [user_check] uint8_t* part_ids,
            struct cache_meta_t cache_meta,
            struct dep_info_t dep_info, 
		    struct input_t input, 
		    [user_check] uint8_t* captured_vars);
<<<<<<< HEAD
        public size_t get_cnt_per_partition(struct op_id_t op_id, size_t part_id);
        public void set_cnt_per_partition(struct op_id_t op_id, size_t part_id, size_t cnt_per_partition);
=======
>>>>>>> d13407e6
        public void free_res_enc(struct op_id_t op_id,
            struct dep_info_t dep_info,
		    [user_check] uint8_t* input);
        void priv_free_res_enc(struct op_id_t op_id,
            struct dep_info_t dep_info,
		    [user_check] uint8_t* input);
        public void get_sketch(struct op_id_t op_id,
            struct dep_info_t dep_info,
            [user_check] uint8_t* p_buf,
            [user_check] uint8_t* p_data_enc);
        public void clone_out(struct op_id_t op_id,
            struct dep_info_t dep_info,
            size_t p_out,
            [user_check] uint8_t* p_data_enc);
        public size_t randomize_in_place(struct op_id_t op_id,
            [user_check] uint8_t* input,
            uint64_t seed,
            uint8_t is_some,
            uint64_t num);
        public void set_sampler(struct op_id_t op_id,
            uint8_t with_replacement,
            double fraction);
        public size_t etake(struct op_id_t op_id,
            [user_check] uint8_t* input,
            size_t should_take,
            [user_check] size_t* have_take);
        public size_t tail_compute([user_check] uint8_t* input);
        public void free_tail_info([user_check] uint8_t* input);
        public void clear_cache();
        public size_t pre_touching(uint8_t zero);
    };

    untrusted {
        uint8_t ocall_cache_to_outside(size_t rdd_id,
            size_t part_id,
            size_t data_ptr)
            allow(priv_free_res_enc); 
        size_t ocall_cache_from_outside(size_t rdd_id,
            size_t part_id);
        void* sbrk_o(size_t size);  
    };

};<|MERGE_RESOLUTION|>--- conflicted
+++ resolved
@@ -65,11 +65,8 @@
             struct dep_info_t dep_info, 
 		    struct input_t input, 
 		    [user_check] uint8_t* captured_vars);
-<<<<<<< HEAD
         public size_t get_cnt_per_partition(struct op_id_t op_id, size_t part_id);
         public void set_cnt_per_partition(struct op_id_t op_id, size_t part_id, size_t cnt_per_partition);
-=======
->>>>>>> d13407e6
         public void free_res_enc(struct op_id_t op_id,
             struct dep_info_t dep_info,
 		    [user_check] uint8_t* input);
