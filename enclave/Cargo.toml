[package]
name = "sparkenclave"
version = "1.0.0"
authors = ["Xiang Li <Xiang.Leee@outlook.com>"]
edition = "2018"

[lib]
name = "sparkenclave"
crate-type = ["staticlib"]

[features]
default = []

[target.'cfg(not(target_env = "sgx"))'.dependencies]
sgx_alloc = { path = "../incubator-teaclave-sgx-sdk/sgx_alloc" }
sgx_libc = { path = "../incubator-teaclave-sgx-sdk/sgx_libc" }
sgx_serialize = { path = "../incubator-teaclave-sgx-sdk/sgx_serialize" }
sgx_signal = { path = "../incubator-teaclave-sgx-sdk/sgx_signal" }
sgx_tcrypto = { path = "../incubator-teaclave-sgx-sdk/sgx_tcrypto" }
sgx_trts = { path = "../incubator-teaclave-sgx-sdk/sgx_trts" }
sgx_tseal = { path = "../incubator-teaclave-sgx-sdk/sgx_tseal" }
<<<<<<< HEAD
sgx_tstd = { path = "../incubator-teaclave-sgx-sdk/sgx_tstd" }
=======
sgx_tstd = { path = "../incubator-teaclave-sgx-sdk/sgx_tstd", features = ["thread"] }
>>>>>>> d13407e6
sgx_types = { path = "../incubator-teaclave-sgx-sdk/sgx_types" }

[dependencies]
aes-gcm = "0.8.0"
bincode = { git = "https://github.com/mesalock-linux/bincode-sgx" }
# bytes = { git = "https://github.com/mesalock-linux/bytes-sgx" }
# dashmap = { version = "3.11.10", features = ["no_std"] }  # need to port
deepsize = { version = "0.2.0", default-features = false, features = ["derive"] }
downcast-rs = { version = "1.2.0", default-features = false }
dyn-clone = "1.0.3"
itertools = { git = "https://github.com/mesalock-linux/rust-itertools-sgx" }
lazy_static = { version = "1.4.0", features = ["spin_no_std"] }
# typetag = { git = "https://github.com/mesalock-linux/typetag-sgx" }
serde = { git = "https://github.com/mesalock-linux/serde-sgx" }
serde_derive = { git = "https://github.com/mesalock-linux/serde-sgx" }
serde_closure = { git = "https://github.com/AmbitionXiang/serde_closure", branch = "sgx" }
#serde_closure = { path = "../../../sgx/ported/serde_closure" }
spin = "0.7.0"
rand = { git = "https://github.com/mesalock-linux/rand-sgx/" }
rand_distr = { git = "https://github.com/mesalock-linux/rand-sgx/" }
rand_pcg = { git = "https://github.com/mesalock-linux/rand-sgx/" }

[patch.'https://github.com/apache/teaclave-sgx-sdk.git']
sgx_alloc = { path = "../incubator-teaclave-sgx-sdk/sgx_alloc" }
sgx_backtrace = { path = "../incubator-teaclave-sgx-sdk/sgx_backtrace" }
sgx_backtrace_sys = { path = "../incubator-teaclave-sgx-sdk/sgx_backtrace_sys" }
sgx_build_helper = { path = "../incubator-teaclave-sgx-sdk/sgx_build_helper" }
sgx_cov = { path = "../incubator-teaclave-sgx-sdk/sgx_cov" }
sgx_crypto_helper = { path = "../incubator-teaclave-sgx-sdk/sgx_crypto_helper" }
sgx_libc = { path = "../incubator-teaclave-sgx-sdk/sgx_libc" }
sgx_demangle = { path = "../incubator-teaclave-sgx-sdk/sgx_demangle" }
sgx_rand = { path = "../incubator-teaclave-sgx-sdk/sgx_rand" }
sgx_rand_derive = { path = "../incubator-teaclave-sgx-sdk/sgx_rand_derive" }
sgx_serialize = { path = "../incubator-teaclave-sgx-sdk/sgx_serialize" }
sgx_serialize_derive = { path = "../incubator-teaclave-sgx-sdk/sgx_serialize_derive" }
sgx_serialize_derive_internals = { path = "../incubator-teaclave-sgx-sdk/sgx_serialize_derive_internals" }
sgx_signal = { path = "../incubator-teaclave-sgx-sdk/sgx_signal" }
sgx_tcrypto = { path = "../incubator-teaclave-sgx-sdk/sgx_tcrypto" }
sgx_tcrypto_helper = { path = "../incubator-teaclave-sgx-sdk/sgx_tcrypto_helper" }
sgx_tdh = { path = "../incubator-teaclave-sgx-sdk/sgx_tdh" }
sgx_tkey_exchange = { path = "../incubator-teaclave-sgx-sdk/sgx_tkey_exchange" }
sgx_tprotected_fs = { path = "../incubator-teaclave-sgx-sdk/sgx_tprotected_fs" }
sgx_trts = { path = "../incubator-teaclave-sgx-sdk/sgx_trts" }
sgx_tse = { path = "../incubator-teaclave-sgx-sdk/sgx_tse" }
sgx_tseal = { path = "../incubator-teaclave-sgx-sdk/sgx_tseal" }
sgx_tstd = { path = "../incubator-teaclave-sgx-sdk/sgx_tstd" }
sgx_tunittest = { path = "../incubator-teaclave-sgx-sdk/sgx_tunittest" }
sgx_types = { path = "../incubator-teaclave-sgx-sdk/sgx_types" }
sgx_ucrypto = { path = "../incubator-teaclave-sgx-sdk/sgx_ucrypto" }
sgx_unwind = { path = "../incubator-teaclave-sgx-sdk/sgx_unwind" }
sgx_urts = { path = "../incubator-teaclave-sgx-sdk/sgx_urts" }<|MERGE_RESOLUTION|>--- conflicted
+++ resolved
@@ -19,11 +19,7 @@
 sgx_tcrypto = { path = "../incubator-teaclave-sgx-sdk/sgx_tcrypto" }
 sgx_trts = { path = "../incubator-teaclave-sgx-sdk/sgx_trts" }
 sgx_tseal = { path = "../incubator-teaclave-sgx-sdk/sgx_tseal" }
-<<<<<<< HEAD
-sgx_tstd = { path = "../incubator-teaclave-sgx-sdk/sgx_tstd" }
-=======
 sgx_tstd = { path = "../incubator-teaclave-sgx-sdk/sgx_tstd", features = ["thread"] }
->>>>>>> d13407e6
 sgx_types = { path = "../incubator-teaclave-sgx-sdk/sgx_types" }
 
 [dependencies]
