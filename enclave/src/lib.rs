// Licensed to the Apache Software Foundation (ASF) under one
// or more contributor license agreements.  See the NOTICE file
// distributed with this work for additional information
// regarding copyright ownership.  The ASF licenses this file
// to you under the Apache License, Version 2.0 (the
// "License"); you may not use this file except in compliance
// with the License.  You may obtain a copy of the License at
//
//   http://www.apache.org/licenses/LICENSE-2.0
//
// Unless required by applicable law or agreed to in writing,
// software distributed under the License is distributed on an
// "AS IS" BASIS, WITHOUT WARRANTIES OR CONDITIONS OF ANY
// KIND, either express or implied.  See the License for the
// specific language governing permissions and limitations
// under the License..
#![crate_name = "sparkenclave"]
#![crate_type = "staticlib"]

#![feature(box_syntax)]
#![feature(cell_update)]
#![feature(cmp_min_max_by)]
#![feature(coerce_unsized)]
#![feature(drain_filter)]
#![feature(fn_traits)]
#![feature(is_sorted)]
#![feature(map_first_last)]
#![feature(once_cell)]
#![feature(ordering_helpers)]
#![feature(raw)]
#![feature(slice_group_by)]
#![feature(specialization)]
#![feature(type_ascription)]
#![feature(unboxed_closures)]
#![feature(unsize)]
#![feature(vec_into_raw_parts)]

#![feature(
    arbitrary_self_types,
    core_intrinsics,
    binary_heap_into_iter_sorted,
)]

#![allow(non_snake_case)]

#![cfg_attr(not(target_env = "sgx"), no_std)]
#![cfg_attr(target_env = "sgx", feature(rustc_private))]

#[cfg(not(target_env = "sgx"))]
#[macro_use]
extern crate sgx_tstd as std;
extern crate sgx_libc as libc;
#[macro_use]
extern crate serde_derive;
#[macro_use]
extern crate lazy_static;
#[macro_use]
extern crate downcast_rs; 
use serde_closure::Fn;

use std::boxed::Box;
use std::collections::{btree_map::BTreeMap, HashMap};
use std::mem::forget;
use std::string::{String, ToString};
use std::sync::{atomic::Ordering, Arc, SgxRwLock as RwLock, SgxMutex as Mutex};
use std::thread;
use std::time::Instant;
use std::untrusted::time::InstantEx;
use std::vec::Vec;

mod allocator;
use allocator::Allocator;
mod aggregator;
mod atomicptr_wrapper;
use atomicptr_wrapper::AtomicPtrWrapper;
mod basic;
mod benchmarks;
use benchmarks::*;
mod custom_thread;
mod dependency;
mod partitioner;
mod op;
use op::*;
mod serialization_free;
use serialization_free::{Construct, Idx, SizeBuf};
mod utils;

#[global_allocator]
static ALLOCATOR: Allocator = Allocator;
static immediate_cout: bool = true;

lazy_static! {
    static ref CACHE: OpCache = OpCache::new();
    static ref CNT_PER_PARTITION: Arc<Mutex<HashMap<(OpId, usize), usize>>> = Arc::new(Mutex::new(HashMap::new()));
    static ref OP_MAP: AtomicPtrWrapper<BTreeMap<OpId, Arc<dyn OpBase>>> = AtomicPtrWrapper::new(Box::into_raw(Box::new(BTreeMap::new()))); 
    static ref init: Result<()> = {
        /* dijkstra */
        //dijkstra_sec_0()?;

        /* map */
        //map_sec_0()?;
        //map_sec_1()?;

        /* filter */
        //filter_sec_0()?;
        
        /* group_by */
        //group_by_sec_0()?;
        //group_by_sec_1()?;

        /* join */
        //join_sec_0()?;
        //join_sec_1()?;
        //join_sec_2()?;
        
        /* distinct */
        //distinct_sec_0()?;
        //distinct_unsec_0()?;

        /* local file reader */
        //file_read_sec_0()?;

        /* partition_wise_sample */
        //part_wise_sample_sec_0()?;

        /* take */
        //take_sec_0()?;

        /* reduce */
        //reduce_sec_0()?;

        /* count */
        //count_sec_0()?;

        /* union */
        //union_sec_0()?;

        /* zip */
        //zip_sec_0()?;

        /* kmeans */
        //kmeans_sec_0()?;

        /* linear regression */
        //lr_sec()?;

        /* matrix multipilication */
        //mm_sec_0()?;

        /* page rank */
        //pagerank_sec_0()?;

        /* pearson correlation algorithm */
        pearson_sec_0()?;

        /* transitive_closure */
        //transitive_closure_sec_0()?;
        //transitive_closure_sec_1()?;

        /* triangle counting */
        //triangle_counting_sec_0()?;

        // test the speculative execution in loop
        //test0_sec_0()?;

        // topk
        //topk_sec_0()?;

        Ok(())
    };
}

#[no_mangle]
pub extern "C" fn secure_execute_pre(tid: u64,
    op_ids: *const u8,
    part_nums: *const u8,
    dep_info: DepInfo,
) { 
    let _init = *init; //this is necessary to let it accually execute
    let mut op_ids = unsafe { (op_ids as *const Vec<OpId>).as_ref() }.unwrap().clone();
    let mut part_nums = unsafe { (part_nums as *const Vec<usize>).as_ref() }.unwrap().clone();
    println!("in secure_execute_pre, op_ids = {:?}, part_nums = {:?}", op_ids, part_nums);
    if dep_info.dep_type() == 1 {
        assert!(part_nums.len() == op_ids.len()+1);
        let reduce_num = part_nums.remove(0);
        let (parent_id, _) = dep_info.get_op_key();
        let parent = load_opmap().get(&parent_id).unwrap();
        parent.sup_next_shuf_dep(&dep_info, reduce_num);  //set shuf dep if missing when in loop
    }
    //The header is action id
    if part_nums[0] == usize::MAX {
        op_ids.remove(0);
        part_nums.remove(0);
    }
    let len = op_ids.len();
    let final_op = load_opmap().get(&op_ids[0]).unwrap();
    final_op.fix_split_num(part_nums[0]);
    if len > 1 {
        let mut idx = 0;
        while idx < len - 1 {
            let parent_id = op_ids[idx + 1];
            let child_id = op_ids[idx];
            let parent = load_opmap().get(&parent_id).unwrap();
            parent.fix_split_num(part_nums[idx + 1]);
            parent.sup_next_nar_dep(child_id);
            idx += 1;
        }
    }
}

#[no_mangle]
pub extern "C" fn secure_execute(tid: u64, 
    rdd_ids: *const u8,
    op_ids: *const u8,
    part_ids: *const u8,
    cache_meta: CacheMeta,
    dep_info: DepInfo, 
    input: Input, 
    captured_vars: *const u8,
) -> usize {
    let _init = *init; //this is necessary to let it accually execute
<<<<<<< HEAD
    println!("tid: {:?}, Cur mem: {:?}, at the begining of secure execution", tid, ALLOCATOR.get_memory_usage());
    let rdd_ids = unsafe { (rdd_ids as *const Vec<usize>).as_ref() }.unwrap();
    let op_ids = unsafe { (op_ids as *const Vec<OpId>).as_ref() }.unwrap();
    let part_ids = unsafe { (part_ids as *const Vec<usize>).as_ref() }.unwrap();
    let captured_vars = unsafe { (captured_vars as *const HashMap<usize, Vec<Vec<u8>>>).as_ref() }.unwrap();
    println!("tid: {:?}, rdd ids = {:?}, op ids = {:?}, part_ids = {:?}, dep_info = {:?}, cache_meta = {:?}", tid, rdd_ids, op_ids, part_ids, dep_info, cache_meta);
=======
    println!("tid: {:?}, at the begining of secure execution", tid);
    let rdd_ids = unsafe { (rdd_ids as *const Vec<usize>).as_ref() }.unwrap().clone();
    let op_ids = unsafe { (op_ids as *const Vec<OpId>).as_ref() }.unwrap().clone();
    let part_ids = unsafe { (part_ids as *const Vec<usize>).as_ref() }.unwrap().clone();
    let captured_vars = unsafe { (captured_vars as *const HashMap<usize, Vec<Vec<u8>>>).as_ref() }.unwrap().clone();
    println!("tid: {:?}, rdd ids = {:?}, op ids = {:?}, dep_info = {:?}, cache_meta = {:?}", tid, rdd_ids, op_ids, dep_info, cache_meta);
>>>>>>> d13407e6
    
    let now = Instant::now();
    let mut call_seq = NextOpId::new(tid, rdd_ids, op_ids, part_ids, cache_meta.clone(), captured_vars, &dep_info);
    let final_op = call_seq.get_cur_op();
    let result_ptr = final_op.iterator_start(call_seq, input, &dep_info); //shuffle need dep_info
    let dur = now.elapsed().as_nanos() as f64 * 1e-9;
    println!("tid: {:?}, secure_execute {:?} s", tid, dur);
    return result_ptr as usize
}

#[no_mangle]
<<<<<<< HEAD
pub extern "C" fn get_cnt_per_partition(op_id: OpId, part_id: usize) -> usize {
    CNT_PER_PARTITION.lock().unwrap().remove(&(op_id, part_id)).unwrap()
}

#[no_mangle]
pub extern "C" fn set_cnt_per_partition(op_id: OpId, part_id: usize, cnt_per_partition: usize) {
    CNT_PER_PARTITION.lock().unwrap().insert((op_id, part_id), cnt_per_partition);
}

#[no_mangle]
=======
>>>>>>> d13407e6
pub extern "C" fn free_res_enc(op_id: OpId, dep_info: DepInfo, input: *mut u8) {
    let _init = *init;
    let op = load_opmap().get(&op_id).unwrap();
    op.call_free_res_enc(input, true, &dep_info);
}

#[no_mangle]
pub extern "C" fn priv_free_res_enc(op_id: OpId, dep_info: DepInfo, input: *mut u8) {
    let _init = *init;
    let op = load_opmap().get(&op_id).unwrap();
    op.call_free_res_enc(input, true, &dep_info);
}

#[no_mangle]
pub extern "C" fn get_sketch(op_id: OpId, 
    dep_info: DepInfo, 
    p_buf: *mut u8, 
    p_data_enc: *mut u8)
{
    let _init = *init;
    let op = load_opmap().get(&op_id).unwrap();
    op.build_enc_data_sketch(p_buf, p_data_enc, &dep_info);
}

#[no_mangle]
pub extern "C" fn clone_out(op_id: OpId, 
    dep_info: DepInfo,
    p_out: usize, 
    p_data_enc: *mut u8)
{
    let _init = *init;
    let op = load_opmap().get(&op_id).unwrap();
    op.clone_enc_data_out(p_out, p_data_enc, &dep_info);
}

#[no_mangle]
pub extern "C" fn randomize_in_place(
    op_id: OpId,
    input: *const u8,
    seed: u64,
    is_some: u8,
    num: u64,
) -> usize {
    let _init = *init;
    let sample_op = load_opmap().get(&op_id).unwrap();
    let seed = match is_some {
        0 => None,
        1 => Some(seed),
        _ => panic!("Invalid is_some"),
    };
    let ptr = sample_op.randomize_in_place(input, seed, num);
    ptr as usize
}

#[no_mangle]
pub extern "C" fn etake(
    op_id: OpId,
    input: *const u8,
    should_take: usize,
    have_take: *mut usize,
) -> usize {
    let _init = *init;
    let take_op = load_opmap().get(&op_id).unwrap();
    let have_take = unsafe { have_take.as_mut() }.unwrap();
    let ptr = take_op.etake(input, should_take, have_take);
    ptr as usize
}

#[no_mangle]
pub extern "C" fn set_sampler(
    op_id: OpId,
    with_replacement: u8,
    fraction: f64,
) {
    let _init = *init;
    let sample_op = load_opmap().get(&op_id).unwrap();
    let with_replacement = match with_replacement {
        0 => false,
        1 => true,
        _ => panic!("Invalid with_replacement"),
    };
    sample_op.set_sampler(with_replacement, fraction);
}

#[no_mangle]
pub extern "C" fn tail_compute(input: *mut u8) -> usize {
    let tail_info = unsafe{ (input as *const TailCompInfo).as_ref() }.unwrap();
    let mut tail_info = tail_info.clone();
    kmeans_sec_0_(&mut tail_info).unwrap();
    ALLOCATOR.set_switch(true);
    let ptr = Box::into_raw(Box::new(tail_info.clone()));
    ALLOCATOR.set_switch(false);
    ptr as *mut u8 as usize
}

#[no_mangle]
pub extern "C" fn free_tail_info(input: *mut u8) {
    let tail_info = unsafe {
        Box::from_raw(input as *mut TailCompInfo)
    };
    ALLOCATOR.set_switch(true);
    drop(tail_info);
    ALLOCATOR.set_switch(false);
}

#[no_mangle]
pub extern "C" fn clear_cache() {
    CACHE.clear();
}

#[no_mangle]
pub extern "C" fn pre_touching(zero: u8) -> usize 
{
    println!("thread_id = {:?}", thread::rsgx_thread_self());
    let base = std::enclave::get_heap_base();
    let mut p = base as *mut u8;
    unsafe{ *p += zero; }

    for _i in 0..1<<10 {
        unsafe {
            p = p.offset(4*1024);
            *p += zero;
        }
    }
    println!("finish pre_touching");
    return 0;
}
<|MERGE_RESOLUTION|>--- conflicted
+++ resolved
@@ -219,22 +219,13 @@
     captured_vars: *const u8,
 ) -> usize {
     let _init = *init; //this is necessary to let it accually execute
-<<<<<<< HEAD
-    println!("tid: {:?}, Cur mem: {:?}, at the begining of secure execution", tid, ALLOCATOR.get_memory_usage());
-    let rdd_ids = unsafe { (rdd_ids as *const Vec<usize>).as_ref() }.unwrap();
-    let op_ids = unsafe { (op_ids as *const Vec<OpId>).as_ref() }.unwrap();
-    let part_ids = unsafe { (part_ids as *const Vec<usize>).as_ref() }.unwrap();
-    let captured_vars = unsafe { (captured_vars as *const HashMap<usize, Vec<Vec<u8>>>).as_ref() }.unwrap();
-    println!("tid: {:?}, rdd ids = {:?}, op ids = {:?}, part_ids = {:?}, dep_info = {:?}, cache_meta = {:?}", tid, rdd_ids, op_ids, part_ids, dep_info, cache_meta);
-=======
     println!("tid: {:?}, at the begining of secure execution", tid);
     let rdd_ids = unsafe { (rdd_ids as *const Vec<usize>).as_ref() }.unwrap().clone();
     let op_ids = unsafe { (op_ids as *const Vec<OpId>).as_ref() }.unwrap().clone();
     let part_ids = unsafe { (part_ids as *const Vec<usize>).as_ref() }.unwrap().clone();
     let captured_vars = unsafe { (captured_vars as *const HashMap<usize, Vec<Vec<u8>>>).as_ref() }.unwrap().clone();
-    println!("tid: {:?}, rdd ids = {:?}, op ids = {:?}, dep_info = {:?}, cache_meta = {:?}", tid, rdd_ids, op_ids, dep_info, cache_meta);
->>>>>>> d13407e6
-    
+    println!("tid: {:?}, rdd ids = {:?}, op ids = {:?}, part_ids = {:?}, dep_info = {:?}, cache_meta = {:?}", tid, rdd_ids, op_ids, part_ids, dep_info, cache_meta);
+
     let now = Instant::now();
     let mut call_seq = NextOpId::new(tid, rdd_ids, op_ids, part_ids, cache_meta.clone(), captured_vars, &dep_info);
     let final_op = call_seq.get_cur_op();
@@ -245,7 +236,6 @@
 }
 
 #[no_mangle]
-<<<<<<< HEAD
 pub extern "C" fn get_cnt_per_partition(op_id: OpId, part_id: usize) -> usize {
     CNT_PER_PARTITION.lock().unwrap().remove(&(op_id, part_id)).unwrap()
 }
@@ -256,8 +246,6 @@
 }
 
 #[no_mangle]
-=======
->>>>>>> d13407e6
 pub extern "C" fn free_res_enc(op_id: OpId, dep_info: DepInfo, input: *mut u8) {
     let _init = *init;
     let op = load_opmap().get(&op_id).unwrap();
