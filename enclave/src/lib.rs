// Licensed to the Apache Software Foundation (ASF) under one
// or more contributor license agreements.  See the NOTICE file
// distributed with this work for additional information
// regarding copyright ownership.  The ASF licenses this file
// to you under the Apache License, Version 2.0 (the
// "License"); you may not use this file except in compliance
// with the License.  You may obtain a copy of the License at
//
//   http://www.apache.org/licenses/LICENSE-2.0
//
// Unless required by applicable law or agreed to in writing,
// software distributed under the License is distributed on an
// "AS IS" BASIS, WITHOUT WARRANTIES OR CONDITIONS OF ANY
// KIND, either express or implied.  See the License for the
// specific language governing permissions and limitations
// under the License..
#![crate_name = "sparkenclave"]
#![crate_type = "staticlib"]

#![feature(box_syntax)]
#![feature(cell_update)]
#![feature(cmp_min_max_by)]
#![feature(coerce_unsized)]
#![feature(drain_filter)]
#![feature(fn_traits)]
#![feature(is_sorted)]
#![feature(map_first_last)]
#![feature(once_cell)]
#![feature(ordering_helpers)]
#![feature(raw)]
#![feature(slice_group_by)]
#![feature(specialization)]
#![feature(type_ascription)]
#![feature(unboxed_closures)]
#![feature(unsize)]
#![feature(vec_into_raw_parts)]

#![feature(
    arbitrary_self_types,
    core_intrinsics,
    binary_heap_into_iter_sorted,
)]

#![allow(non_snake_case)]

#![cfg_attr(not(target_env = "sgx"), no_std)]
#![cfg_attr(target_env = "sgx", feature(rustc_private))]

#[cfg(not(target_env = "sgx"))]
#[macro_use]
extern crate sgx_tstd as std;
extern crate sgx_libc as libc;
#[macro_use]
extern crate serde_derive;
#[macro_use]
extern crate lazy_static;
#[macro_use]
extern crate downcast_rs; 
use serde_closure::Fn;

use std::boxed::Box;
use std::collections::{btree_map::BTreeMap, HashMap};
use std::mem::forget;
use std::string::{String, ToString};
use std::sync::{atomic::Ordering, Arc, SgxRwLock as RwLock, SgxMutex as Mutex};
use std::thread;
use std::time::Instant;
use std::untrusted::time::InstantEx;
use std::vec::Vec;

mod allocator;
use allocator::Allocator;
mod aggregator;
mod atomicptr_wrapper;
use atomicptr_wrapper::AtomicPtrWrapper;
mod basic;
mod benchmarks;
use benchmarks::*;
mod custom_thread;
mod dependency;
mod partitioner;
mod op;
use op::*;
mod serialization_free;
use serialization_free::{Construct, Idx, SizeBuf};
mod utils;

#[global_allocator]
static ALLOCATOR: Allocator = Allocator;
static immediate_cout: bool = true;

lazy_static! {
    static ref CACHE: OpCache = OpCache::new();
    static ref CNT_PER_PARTITION: Arc<Mutex<HashMap<(OpId, usize), usize>>> = Arc::new(Mutex::new(HashMap::new()));
    static ref OP_MAP: AtomicPtrWrapper<BTreeMap<OpId, Arc<dyn OpBase>>> = AtomicPtrWrapper::new(Box::into_raw(Box::new(BTreeMap::new()))); 
    static ref init: Result<()> = {
        /* dijkstra */
        //dijkstra_sec_0()?;

        /* map */
        //map_sec_0()?;
        //map_sec_1()?;

        /* filter */
        //filter_sec_0()?;
        
        /* group_by */
        //group_by_sec_0()?;
        //group_by_sec_1()?;

        /* join */
        //join_sec_0()?;
        //join_sec_1()?;
        //join_sec_2()?;
        
        /* distinct */
        //distinct_sec_0()?;
        //distinct_unsec_0()?;

        /* local file reader */
        //file_read_sec_0()?;

        /* partition_wise_sample */
        //part_wise_sample_sec_0()?;

        /* take */
        //take_sec_0()?;

        /* reduce */
        //reduce_sec_0()?;

        /* count */
        //count_sec_0()?;

        /* union */
        //union_sec_0()?;

        /* zip */
        //zip_sec_0()?;

        /* kmeans */
        //kmeans_sec_0()?;

        /* linear regression */
        //lr_sec()?;

        /* matrix multipilication */
        //mm_sec_0()?;

        /* page rank */
        //pagerank_sec_0()?;

        /* pearson correlation algorithm */
        pearson_sec_0()?;

        /* transitive_closure */
        //transitive_closure_sec_0()?;
        //transitive_closure_sec_1()?;

        /* triangle counting */
        //triangle_counting_sec_0()?;

        // test the speculative execution in loop
        //test0_sec_0()?;

        // topk
        //topk_sec_0()?;

        Ok(())
    };
}

#[no_mangle]
pub extern "C" fn secure_execute_pre(tid: u64,
    op_ids: *const u8,
    part_nums: *const u8,
    dep_info: DepInfo,
) { 
    let _init = *init; //this is necessary to let it accually execute
    let mut op_ids = unsafe { (op_ids as *const Vec<OpId>).as_ref() }.unwrap().clone();
    let mut part_nums = unsafe { (part_nums as *const Vec<usize>).as_ref() }.unwrap().clone();
    println!("in secure_execute_pre, op_ids = {:?}, part_nums = {:?}", op_ids, part_nums);
    if dep_info.dep_type() == 1 {
        assert!(part_nums.len() == op_ids.len()+1);
        let reduce_num = part_nums.remove(0);
        let (parent_id, _) = dep_info.get_op_key();
        let parent = load_opmap().get(&parent_id).unwrap();
        parent.sup_next_shuf_dep(&dep_info, reduce_num);  //set shuf dep if missing when in loop
    }
    //The header is action id
    if part_nums[0] == usize::MAX {
        op_ids.remove(0);
        part_nums.remove(0);
    }
    let len = op_ids.len();
    let final_op = load_opmap().get(&op_ids[0]).unwrap();
    final_op.fix_split_num(part_nums[0]);
    if len > 1 {
        let mut idx = 0;
        while idx < len - 1 {
            let parent_id = op_ids[idx + 1];
            let child_id = op_ids[idx];
            let parent = load_opmap().get(&parent_id).unwrap();
            parent.fix_split_num(part_nums[idx + 1]);
            parent.sup_next_nar_dep(child_id);
            idx += 1;
        }
    }
}

#[no_mangle]
pub extern "C" fn secure_execute(tid: u64, 
    rdd_ids: *const u8,
    op_ids: *const u8,
    part_ids: *const u8,
    cache_meta: CacheMeta,
    dep_info: DepInfo, 
    input: Input, 
    captured_vars: *const u8,
) -> usize {
    let _init = *init; //this is necessary to let it accually execute
<<<<<<< HEAD
    println!("tid: {:?}, Cur mem: {:?}, at the begining of secure execution", tid, ALLOCATOR.get_memory_usage());
    let rdd_ids = unsafe { (rdd_ids as *const Vec<usize>).as_ref() }.unwrap().clone();
    let op_ids = unsafe { (op_ids as *const Vec<OpId>).as_ref() }.unwrap().clone();
    let part_ids = unsafe { (part_ids as *const Vec<usize>).as_ref() }.unwrap().clone();
    let captured_vars = unsafe { (captured_vars as *const HashMap<usize, Vec<Vec<u8>>>).as_ref() }.unwrap();
=======
    println!("tid: {:?}, at the begining of secure execution", tid);
    let rdd_ids = unsafe { (rdd_ids as *const Vec<usize>).as_ref() }.unwrap().clone();
    let op_ids = unsafe { (op_ids as *const Vec<OpId>).as_ref() }.unwrap().clone();
    let part_ids = unsafe { (part_ids as *const Vec<usize>).as_ref() }.unwrap().clone();
    let captured_vars = unsafe { (captured_vars as *const HashMap<usize, Vec<Vec<u8>>>).as_ref() }.unwrap().clone();
>>>>>>> ab438612
    println!("tid: {:?}, rdd ids = {:?}, op ids = {:?}, part_ids = {:?}, dep_info = {:?}, cache_meta = {:?}", tid, rdd_ids, op_ids, part_ids, dep_info, cache_meta);

    let now = Instant::now();
<<<<<<< HEAD
    let call_seq = NextOpId::new(tid, rdd_ids, op_ids, part_ids, cache_meta.clone(), captured_vars.clone(), &dep_info);
=======
    let mut call_seq = NextOpId::new(tid, rdd_ids, op_ids, part_ids, cache_meta.clone(), captured_vars, &dep_info);
>>>>>>> ab438612
    let final_op = call_seq.get_cur_op();
    let result_ptr = final_op.iterator_start(call_seq, input, &dep_info); //shuffle need dep_info
    let dur = now.elapsed().as_nanos() as f64 * 1e-9;
    println!("tid: {:?}, secure_execute {:?} s", tid, dur);
    return result_ptr as usize
}

#[no_mangle]
pub extern "C" fn get_cnt_per_partition(op_id: OpId, part_id: usize) -> usize {
    CNT_PER_PARTITION.lock().unwrap().remove(&(op_id, part_id)).unwrap()
}

#[no_mangle]
pub extern "C" fn set_cnt_per_partition(op_id: OpId, part_id: usize, cnt_per_partition: usize) {
    CNT_PER_PARTITION.lock().unwrap().insert((op_id, part_id), cnt_per_partition);
}

#[no_mangle]
pub extern "C" fn free_res_enc(op_id: OpId, dep_info: DepInfo, input: *mut u8) {
    let _init = *init;
    let op = load_opmap().get(&op_id).unwrap();
    op.call_free_res_enc(input, true, &dep_info);
}

#[no_mangle]
pub extern "C" fn priv_free_res_enc(op_id: OpId, dep_info: DepInfo, input: *mut u8) {
    let _init = *init;
    let op = load_opmap().get(&op_id).unwrap();
    op.call_free_res_enc(input, true, &dep_info);
}

#[no_mangle]
pub extern "C" fn get_sketch(op_id: OpId, 
    dep_info: DepInfo, 
    p_buf: *mut u8, 
    p_data_enc: *mut u8)
{
    let _init = *init;
    let op = load_opmap().get(&op_id).unwrap();
    op.build_enc_data_sketch(p_buf, p_data_enc, &dep_info);
}

#[no_mangle]
pub extern "C" fn clone_out(op_id: OpId, 
    dep_info: DepInfo,
    p_out: usize, 
    p_data_enc: *mut u8)
{
    let _init = *init;
    let op = load_opmap().get(&op_id).unwrap();
    op.clone_enc_data_out(p_out, p_data_enc, &dep_info);
}

#[no_mangle]
pub extern "C" fn randomize_in_place(
    op_id: OpId,
    input: *const u8,
    seed: u64,
    is_some: u8,
    num: u64,
) -> usize {
    let _init = *init;
    let sample_op = load_opmap().get(&op_id).unwrap();
    let seed = match is_some {
        0 => None,
        1 => Some(seed),
        _ => panic!("Invalid is_some"),
    };
    let ptr = sample_op.randomize_in_place(input, seed, num);
    ptr as usize
}

#[no_mangle]
pub extern "C" fn etake(
    op_id: OpId,
    input: *const u8,
    should_take: usize,
    have_take: *mut usize,
) -> usize {
    let _init = *init;
    let take_op = load_opmap().get(&op_id).unwrap();
    let have_take = unsafe { have_take.as_mut() }.unwrap();
    let ptr = take_op.etake(input, should_take, have_take);
    ptr as usize
}

#[no_mangle]
pub extern "C" fn set_sampler(
    op_id: OpId,
    with_replacement: u8,
    fraction: f64,
) {
    let _init = *init;
    let sample_op = load_opmap().get(&op_id).unwrap();
    let with_replacement = match with_replacement {
        0 => false,
        1 => true,
        _ => panic!("Invalid with_replacement"),
    };
    sample_op.set_sampler(with_replacement, fraction);
}

#[no_mangle]
pub extern "C" fn tail_compute(input: *mut u8) -> usize {
    let tail_info = unsafe{ (input as *const TailCompInfo).as_ref() }.unwrap();
    let mut tail_info = tail_info.clone();
    kmeans_sec_0_(&mut tail_info).unwrap();
    ALLOCATOR.set_switch(true);
    let ptr = Box::into_raw(Box::new(tail_info.clone()));
    ALLOCATOR.set_switch(false);
    ptr as *mut u8 as usize
}

#[no_mangle]
pub extern "C" fn free_tail_info(input: *mut u8) {
    let tail_info = unsafe {
        Box::from_raw(input as *mut TailCompInfo)
    };
    ALLOCATOR.set_switch(true);
    drop(tail_info);
    ALLOCATOR.set_switch(false);
}

#[no_mangle]
pub extern "C" fn clear_cache() {
    CACHE.clear();
}

#[no_mangle]
pub extern "C" fn pre_touching(zero: u8) -> usize 
{
    println!("thread_id = {:?}", thread::rsgx_thread_self());
    let base = std::enclave::get_heap_base();
    let mut p = base as *mut u8;
    unsafe{ *p += zero; }

    for _i in 0..1<<10 {
        unsafe {
            p = p.offset(4*1024);
            *p += zero;
        }
    }
    println!("finish pre_touching");
    return 0;
}
<|MERGE_RESOLUTION|>--- conflicted
+++ resolved
@@ -219,27 +219,15 @@
     captured_vars: *const u8,
 ) -> usize {
     let _init = *init; //this is necessary to let it accually execute
-<<<<<<< HEAD
-    println!("tid: {:?}, Cur mem: {:?}, at the begining of secure execution", tid, ALLOCATOR.get_memory_usage());
-    let rdd_ids = unsafe { (rdd_ids as *const Vec<usize>).as_ref() }.unwrap().clone();
-    let op_ids = unsafe { (op_ids as *const Vec<OpId>).as_ref() }.unwrap().clone();
-    let part_ids = unsafe { (part_ids as *const Vec<usize>).as_ref() }.unwrap().clone();
-    let captured_vars = unsafe { (captured_vars as *const HashMap<usize, Vec<Vec<u8>>>).as_ref() }.unwrap();
-=======
     println!("tid: {:?}, at the begining of secure execution", tid);
     let rdd_ids = unsafe { (rdd_ids as *const Vec<usize>).as_ref() }.unwrap().clone();
     let op_ids = unsafe { (op_ids as *const Vec<OpId>).as_ref() }.unwrap().clone();
     let part_ids = unsafe { (part_ids as *const Vec<usize>).as_ref() }.unwrap().clone();
     let captured_vars = unsafe { (captured_vars as *const HashMap<usize, Vec<Vec<u8>>>).as_ref() }.unwrap().clone();
->>>>>>> ab438612
     println!("tid: {:?}, rdd ids = {:?}, op ids = {:?}, part_ids = {:?}, dep_info = {:?}, cache_meta = {:?}", tid, rdd_ids, op_ids, part_ids, dep_info, cache_meta);
 
     let now = Instant::now();
-<<<<<<< HEAD
-    let call_seq = NextOpId::new(tid, rdd_ids, op_ids, part_ids, cache_meta.clone(), captured_vars.clone(), &dep_info);
-=======
-    let mut call_seq = NextOpId::new(tid, rdd_ids, op_ids, part_ids, cache_meta.clone(), captured_vars, &dep_info);
->>>>>>> ab438612
+    let call_seq = NextOpId::new(tid, rdd_ids, op_ids, part_ids, cache_meta.clone(), captured_vars, &dep_info);
     let final_op = call_seq.get_cur_op();
     let result_ptr = final_op.iterator_start(call_seq, input, &dep_info); //shuffle need dep_info
     let dur = now.elapsed().as_nanos() as f64 * 1e-9;
