use std::any::Any;
use std::boxed::Box;
use std::collections::{BTreeMap, HashMap, VecDeque};
use std::hash::Hash;
use std::mem::forget;
<<<<<<< HEAD
use std::sync::{Arc, SgxRwLock as RwLock, atomic::{self, AtomicBool}, mpsc::sync_channel};
=======
use std::sync::{Arc, Barrier, SgxMutex as Mutex, SgxRwLock as RwLock, atomic::{self, AtomicBool}};
>>>>>>> ab438612
use std::time::Instant;
use std::thread::{self, ThreadId, SgxThread};
use std::untrusted::time::InstantEx;
use std::vec::Vec;
use crate::aggregator::Aggregator;
use crate::basic::{AnyData, Data, Func};
<<<<<<< HEAD
use crate::op::{get_thread_affinity, set_thread_affinity, hybrid_individual_sort, res_enc_to_ptr, to_ptr, ser_encrypt, ser_decrypt, batch_encrypt, batch_decrypt, create_enc, combine_enc, ItemE, MAX_OM_THREAD, Input, NextOpId, OpId, OpBase, Op, BlockSortHelper, column_sort_step_2, merge_enc};
=======
use crate::op::*;
>>>>>>> ab438612
use crate::partitioner::Partitioner;
use crate::serialization_free::{Construct, Idx, SizeBuf};
use deepsize::DeepSizeOf;
use downcast_rs::DowncastSync;
use itertools::Itertools;

#[derive(Clone)]
pub enum Dependency {
    NarrowDependency(Arc<dyn NarrowDependencyTrait>),
    ShuffleDependency(Arc<dyn ShuffleDependencyTrait>),
}

impl Dependency {
    pub fn get_parent(&self) -> OpId {
        match self {
            Dependency::NarrowDependency(nar) => nar.get_parent(),
            Dependency::ShuffleDependency(shuf) => shuf.get_parent(),
        }
    }

    pub fn get_child(&self) -> OpId {
        match self {
            Dependency::NarrowDependency(nar) => nar.get_child(),
            Dependency::ShuffleDependency(shuf) => shuf.get_child(),
        }
    }
}

impl<K, V, C> From<ShuffleDependency<K, V, C>> for Dependency 
where
    K: Data + Eq + Hash + Ord, 
    V: Data, 
    C: Data,
{
    fn from(shuf_dep: ShuffleDependency<K, V, C>) -> Self {
        Dependency::ShuffleDependency(Arc::new(shuf_dep) as Arc<dyn ShuffleDependencyTrait>)
    }
}

pub trait NarrowDependencyTrait: DowncastSync + Send + Sync {
    fn get_parent(&self) -> OpId;

    fn get_child(&self) -> OpId;
}
impl_downcast!(sync NarrowDependencyTrait);

#[derive(Clone)]
pub struct OneToOneDependency {
    parent: OpId,
    child: OpId, 
}

impl OneToOneDependency {
    pub fn new(parent: OpId, child: OpId) -> Self {
        OneToOneDependency{ parent, child }
    }
}

impl NarrowDependencyTrait for OneToOneDependency {
    fn get_parent(&self) -> OpId {
        self.parent
    }

    fn get_child(&self) -> OpId {
        self.child
    }

}

#[derive(Clone)]
pub struct RangeDependency {
    in_start: usize,
    out_start: usize,
    length: usize,
    parent: OpId,
    child: OpId,
}

impl RangeDependency {
    pub fn new(in_start: usize, out_start: usize, length: usize, parent: OpId, child: OpId) -> Self {
        RangeDependency { in_start, out_start, length, parent, child}
    }
}

impl NarrowDependencyTrait for RangeDependency {
    fn get_parent(&self) -> OpId {
        self.parent
    }

    fn get_child(&self) -> OpId {
        self.child
    }
}

pub trait ShuffleDependencyTrait: DowncastSync + Send + Sync  { 
    fn change_partitioner(&self, reduce_num: usize);
    fn do_shuffle_task(&self, tid: u64, opb: Arc<dyn OpBase>, call_seq: NextOpId, input: Input) -> *mut u8;
    fn send_sketch(&self, buf: &mut SizeBuf, p_data_enc: *mut u8);
    fn send_enc_data(&self, p_out: usize, p_data_enc: *mut u8);
    fn free_res_enc(&self, res_ptr: *mut u8, is_enc: bool);
    fn get_parent(&self) -> OpId;
    fn get_child(&self) -> OpId;
    fn get_identifier(&self) -> usize;
    fn set_parent_and_child(&self, parent_op_id: OpId, child_op_id: OpId) -> Arc<dyn ShuffleDependencyTrait>;
}

impl_downcast!(sync ShuffleDependencyTrait);

pub struct ShuffleDependency<K, V, C> 
where
    K: Data + Eq + Hash + Ord, 
    V: Data, 
    C: Data,
{
    pub is_cogroup: bool,
    pub aggregator: Arc<Aggregator<K, V, C>>,
    pub partitioner: RwLock<Box<dyn Partitioner>>,
    pub split_num_unchanged: Arc<AtomicBool>,
    pub identifier: usize,
    pub parent: OpId,
    pub child: OpId,
}

impl<K, V, C> ShuffleDependency<K, V, C> 
where 
    K: Data + Eq + Hash + Ord, 
    V: Data, 
    C: Data,
{
    pub fn new(
        is_cogroup: bool,
        aggregator: Arc<Aggregator<K, V, C>>,
        partitioner: Box<dyn Partitioner>,
        identifier: usize,
        parent: OpId,
        child: OpId,
    ) -> Self {
        ShuffleDependency {
            is_cogroup,
            aggregator,
            partitioner: RwLock::new(partitioner),
            split_num_unchanged: Arc::new(AtomicBool::new(true)),
            identifier,
            parent,
            child,
        }
    }
}

impl<K, V, C> ShuffleDependencyTrait for ShuffleDependency<K, V, C>
where
    K: Data + Eq + Hash + Ord, 
    V: Data, 
    C: Data,
{
    fn change_partitioner(&self, reduce_num: usize) {
        let mut cur_partitioner = self.partitioner.write().unwrap();
        if reduce_num != cur_partitioner.get_num_of_partitions() {
            cur_partitioner.set_num_of_partitions(reduce_num);
            self.split_num_unchanged.store(false, atomic::Ordering::SeqCst);
        }
    }

<<<<<<< HEAD
    fn do_shuffle_task(&self, tid: u64, opb: Arc<dyn OpBase>, mut call_seq: NextOpId, input: Input) -> *mut u8 {        
        let op = opb.to_arc_op::<dyn Op<Item = (K, V)>>().unwrap();
        let num_output_splits = self.partitioner.read().unwrap().get_num_of_partitions();
        let is_cogroup = self.is_cogroup;

        let (sender, receiver) = sync_channel(0);
        //a thread for narrow dependency
        let handler = {
            let builder = std::thread::Builder::new();
            builder
                .spawn(move || {
                    set_thread_affinity(false);
                    let result_iter = Box::new(op.compute(&mut call_seq, input)
                        .map(|x| x.collect::<Vec<_>>()));
                    for block in result_iter {
                        let block = block.into_iter().map(|(k, v)| (Some(k), v)).collect::<Vec<_>>();
                        if !block.is_empty() {
                            sender.send(block).unwrap();
                        }
                    }
                }).unwrap()
        };

        //current thread can be either more OM thread or less OM thread
        //and it is for miscs 
        //it should not shrink the cpu set here, otherwise it will affect the child threads in sort helper
        let (max_len, sub_parts) = hybrid_individual_sort(receiver, input.get_parallel());
        handler.join().unwrap();
=======
    fn do_shuffle_task(&self, tid: u64, opb: Arc<dyn OpBase>, mut call_seq: NextOpId, input: Input) -> *mut u8 {
        let op = opb.to_arc_op::<dyn Op<Item = (K, V)>>().unwrap();
        let handler_map: Arc<RwLock<HashMap<ThreadId, SgxThread>>> = Arc::new(RwLock::new(HashMap::new()));
        let pending_thread: Arc<Mutex<VecDeque<ThreadId>>> = Arc::new(Mutex::new(VecDeque::new()));

        let mut sample_data = Vec::new();
        //run the first block for profiling
        call_seq.is_step_para = {
            let mut call_seq = call_seq.clone();
            assert!(call_seq.para_info.is_none());
            sample_data = op.compute(&mut call_seq, input)
                .collect::<Vec<_>>()
                .remove(0)
                .map(|(k, v)| (Some(k), v))
                .collect::<Vec<_>>();
            let sample_len = sample_data.len() as f64;
            let alloc_cnt = crate::ALLOCATOR.get_alloc_cnt();
            let alloc_cnt_ratio = alloc_cnt as f64/sample_len;
            println!("for narrow processing, alloc_cnt per len = {:?}", alloc_cnt_ratio);
            call_seq.is_step_para.1 = alloc_cnt_ratio < 0.1;
            //shuffle specific
            crate::ALLOCATOR.reset_alloc_cnt();
            sample_data.sort_unstable_by(|a, b| a.0.cmp(&b.0));
            let alloc_cnt = crate::ALLOCATOR.get_alloc_cnt();
            let alloc_cnt_ratio = alloc_cnt as f64/sample_len;
            println!("for shuffle processing, alloc_cnt per len = {:?}", alloc_cnt_ratio);
            call_seq.is_step_para.2 = alloc_cnt_ratio < 0.1;            
            call_seq.is_step_para
        };
        let mut max_len = sample_data.len();

        let mut handlers = Vec::with_capacity(MAX_THREAD);
        let narrow_barrier = Arc::new(Barrier::new(MAX_THREAD));
        let shuffle_barrier = Arc::new(Barrier::new(MAX_THREAD));

        for i in 0..MAX_THREAD {
            let op = op.clone();
            let handler_map = handler_map.clone();
            let pending_thread = pending_thread.clone();
            let narrow_barrier = narrow_barrier.clone();
            let shuffle_barrier = shuffle_barrier.clone();
            let mut call_seq = call_seq.clone();
            call_seq.para_info = Some((i, narrow_barrier, handler_map.clone(), pending_thread.clone()));
            let (_, is_para_nar, is_para_shuf) = call_seq.is_step_para;
            
            let builder = thread::Builder::new();
            let handler = builder
                .spawn(move || {
                    let cur_thread = thread::current();
                    let cur_thread_id = cur_thread.id();
                    handler_map.write().unwrap().insert(cur_thread_id, cur_thread);
                    //shuffle specific
                    let mut results: Vec<Vec<(Option<K>, V)>> = Vec::new();
                    let mut sub_part_size = 0;
                    let result_iter = op.compute(&mut call_seq, input);
                    for result_bl in result_iter {
                        let mut result_bl = result_bl.map(|(k, v)| (Some(k), v)).collect::<Vec<_>>();
                        let result_bl_size = result_bl.deep_size_of();
                        let mut should_create_new = true;
                        if let Some(sub_part) = results.last_mut() {
                            if sub_part_size + result_bl_size <= CACHE_LIMIT/MAX_THREAD/input.get_parallel() {
                                sub_part.append(&mut result_bl);
                                sub_part_size += result_bl_size;
                                should_create_new = false;
                            } 
                        } 
                        if should_create_new {
                            results.push(result_bl);
                            sub_part_size = result_bl_size;
                        }
                    }

                    if !is_para_nar && is_para_shuf {
                        release_bottleneck_lock(&handler_map, &pending_thread);
                        barrier_seq2par(&handler_map, &pending_thread);
                        println!("thread {:?} begin shuffle", cur_thread_id);
                    } else if is_para_nar && !is_para_shuf {
                        shuffle_barrier.wait();
                        require_bottleneck_lock(&pending_thread);
                    }

                    //shuffle specific
                    let mut local_max_len = 0;
                    for sub_part in &mut results {
                        sub_part.sort_unstable_by(|a, b| a.0.cmp(&b.0));
                        local_max_len = std::cmp::max(local_max_len, sub_part.len()); 
                    }

                    if !is_para_shuf {
                        release_bottleneck_lock(&handler_map, &pending_thread);
                        barrier_seq2par(&handler_map, &pending_thread);
                        println!("thread {:?} begin encryption", cur_thread_id);
                    }

                    (results, local_max_len)
                }).unwrap();
            handlers.push(handler);
        }

        let mut sub_parts = handlers.into_iter().map(|handler| {
            let (res, len) = handler.join().unwrap();
            max_len = std::cmp::max(max_len, len);
            res.into_iter()
        }).flatten().collect::<Vec<_>>();
        sub_parts.push(sample_data);

>>>>>>> ab438612
        //partition sort (local sort), and pad so that each sub partition should have the same number of (K, V)
        let mut sort_helper = BlockSortHelper::<K, V>::new_with_lock(sub_parts, max_len, true);
        sort_helper.sort();
        let (sorted_data, num_real_elem) = sort_helper.take();
        let chunk_size = num_real_elem.saturating_sub(1) / num_output_splits + 1;
        let buckets_enc = if is_cogroup {
            let mut buckets_enc = create_enc();
            for bucket in sorted_data.chunks(chunk_size) {
                merge_enc(&mut buckets_enc, &batch_encrypt(bucket, false));
            }
            buckets_enc
        } else {
            //TODO: 
            column_sort_step_2::<(Option<K>, V)>(tid, sorted_data, max_len, num_output_splits)
        };

        to_ptr(buckets_enc)
    }

    fn send_sketch(&self, buf: &mut SizeBuf, p_data_enc: *mut u8){
        let mut idx = Idx::new();
        let buckets_enc = unsafe { Box::from_raw(p_data_enc as *mut Vec<Vec<ItemE>>) };
        buckets_enc.send(buf, &mut idx);
        forget(buckets_enc);
    }
    
    fn send_enc_data(&self, p_out: usize, p_data_enc: *mut u8) {
        let mut v_out = unsafe { Box::from_raw(p_out as *mut u8 as *mut Vec<Vec<ItemE>>) };
        let buckets_enc = unsafe { Box::from_raw(p_data_enc as *mut Vec<Vec<ItemE>>) };
        v_out.clone_in_place(&buckets_enc);
        forget(v_out);
        //and free encrypted buckets
    }

    fn free_res_enc(&self, res_ptr: *mut u8, is_enc: bool) {
        assert!(is_enc);
        crate::ALLOCATOR.set_switch(true);
        let res = unsafe { Box::from_raw(res_ptr as *mut Vec<Vec<ItemE>>) };
        drop(res);
        crate::ALLOCATOR.set_switch(false);
    }

    fn get_parent(&self) -> OpId {
        self.parent
    }

    fn get_child(&self) -> OpId {
        self.child
    }

    fn get_identifier(&self) -> usize {
        self.identifier
    }

    fn set_parent_and_child(&self, parent_op_id: OpId, child_op_id: OpId) -> Arc<dyn ShuffleDependencyTrait> {
        Arc::new(ShuffleDependency::new(
            self.is_cogroup,
            self.aggregator.clone(),
            self.partitioner.read().unwrap().clone(),
            self.identifier,
            parent_op_id,
            child_op_id,
        )) as Arc<dyn ShuffleDependencyTrait>
    }

}<|MERGE_RESOLUTION|>--- conflicted
+++ resolved
@@ -3,22 +3,14 @@
 use std::collections::{BTreeMap, HashMap, VecDeque};
 use std::hash::Hash;
 use std::mem::forget;
-<<<<<<< HEAD
-use std::sync::{Arc, SgxRwLock as RwLock, atomic::{self, AtomicBool}, mpsc::sync_channel};
-=======
-use std::sync::{Arc, Barrier, SgxMutex as Mutex, SgxRwLock as RwLock, atomic::{self, AtomicBool}};
->>>>>>> ab438612
+use std::sync::{Arc, Barrier, SgxMutex as Mutex, SgxRwLock as RwLock, atomic::{self, AtomicBool}, mpsc::sync_channel};
 use std::time::Instant;
 use std::thread::{self, ThreadId, SgxThread};
 use std::untrusted::time::InstantEx;
 use std::vec::Vec;
 use crate::aggregator::Aggregator;
 use crate::basic::{AnyData, Data, Func};
-<<<<<<< HEAD
-use crate::op::{get_thread_affinity, set_thread_affinity, hybrid_individual_sort, res_enc_to_ptr, to_ptr, ser_encrypt, ser_decrypt, batch_encrypt, batch_decrypt, create_enc, combine_enc, ItemE, MAX_OM_THREAD, Input, NextOpId, OpId, OpBase, Op, BlockSortHelper, column_sort_step_2, merge_enc};
-=======
 use crate::op::*;
->>>>>>> ab438612
 use crate::partitioner::Partitioner;
 use crate::serialization_free::{Construct, Idx, SizeBuf};
 use deepsize::DeepSizeOf;
@@ -182,38 +174,11 @@
         }
     }
 
-<<<<<<< HEAD
-    fn do_shuffle_task(&self, tid: u64, opb: Arc<dyn OpBase>, mut call_seq: NextOpId, input: Input) -> *mut u8 {        
+    fn do_shuffle_task(&self, tid: u64, opb: Arc<dyn OpBase>, mut call_seq: NextOpId, input: Input) -> *mut u8 {
         let op = opb.to_arc_op::<dyn Op<Item = (K, V)>>().unwrap();
         let num_output_splits = self.partitioner.read().unwrap().get_num_of_partitions();
         let is_cogroup = self.is_cogroup;
-
-        let (sender, receiver) = sync_channel(0);
-        //a thread for narrow dependency
-        let handler = {
-            let builder = std::thread::Builder::new();
-            builder
-                .spawn(move || {
-                    set_thread_affinity(false);
-                    let result_iter = Box::new(op.compute(&mut call_seq, input)
-                        .map(|x| x.collect::<Vec<_>>()));
-                    for block in result_iter {
-                        let block = block.into_iter().map(|(k, v)| (Some(k), v)).collect::<Vec<_>>();
-                        if !block.is_empty() {
-                            sender.send(block).unwrap();
-                        }
-                    }
-                }).unwrap()
-        };
-
-        //current thread can be either more OM thread or less OM thread
-        //and it is for miscs 
-        //it should not shrink the cpu set here, otherwise it will affect the child threads in sort helper
-        let (max_len, sub_parts) = hybrid_individual_sort(receiver, input.get_parallel());
-        handler.join().unwrap();
-=======
-    fn do_shuffle_task(&self, tid: u64, opb: Arc<dyn OpBase>, mut call_seq: NextOpId, input: Input) -> *mut u8 {
-        let op = opb.to_arc_op::<dyn Op<Item = (K, V)>>().unwrap();
+        
         let handler_map: Arc<RwLock<HashMap<ThreadId, SgxThread>>> = Arc::new(RwLock::new(HashMap::new()));
         let pending_thread: Arc<Mutex<VecDeque<ThreadId>>> = Arc::new(Mutex::new(VecDeque::new()));
 
@@ -241,25 +206,23 @@
             call_seq.is_step_para.2 = alloc_cnt_ratio < 0.1;            
             call_seq.is_step_para
         };
-        let mut max_len = sample_data.len();
-
-        let mut handlers = Vec::with_capacity(MAX_THREAD);
-        let narrow_barrier = Arc::new(Barrier::new(MAX_THREAD));
-        let shuffle_barrier = Arc::new(Barrier::new(MAX_THREAD));
-
-        for i in 0..MAX_THREAD {
+
+        let mut handlers = Vec::with_capacity(MAX_NAR_THREAD);
+        let narrow_barrier = Arc::new(Barrier::new(MAX_NAR_THREAD));
+
+        for i in 0..MAX_NAR_THREAD {
             let op = op.clone();
             let handler_map = handler_map.clone();
             let pending_thread = pending_thread.clone();
             let narrow_barrier = narrow_barrier.clone();
-            let shuffle_barrier = shuffle_barrier.clone();
             let mut call_seq = call_seq.clone();
             call_seq.para_info = Some((i, narrow_barrier, handler_map.clone(), pending_thread.clone()));
-            let (_, is_para_nar, is_para_shuf) = call_seq.is_step_para;
-            
+            let (_, is_para_nar, _) = call_seq.is_step_para;
+
             let builder = thread::Builder::new();
             let handler = builder
                 .spawn(move || {
+                    set_thread_affinity(true);
                     let cur_thread = thread::current();
                     let cur_thread_id = cur_thread.id();
                     handler_map.write().unwrap().insert(cur_thread_id, cur_thread);
@@ -272,7 +235,7 @@
                         let result_bl_size = result_bl.deep_size_of();
                         let mut should_create_new = true;
                         if let Some(sub_part) = results.last_mut() {
-                            if sub_part_size + result_bl_size <= CACHE_LIMIT/MAX_THREAD/input.get_parallel() {
+                            if sub_part_size + result_bl_size <= CACHE_LIMIT/MAX_OM_THREAD/input.get_parallel() {
                                 sub_part.append(&mut result_bl);
                                 sub_part_size += result_bl_size;
                                 should_create_new = false;
@@ -284,41 +247,36 @@
                         }
                     }
 
-                    if !is_para_nar && is_para_shuf {
+                    if !is_para_nar {
                         release_bottleneck_lock(&handler_map, &pending_thread);
                         barrier_seq2par(&handler_map, &pending_thread);
                         println!("thread {:?} begin shuffle", cur_thread_id);
-                    } else if is_para_nar && !is_para_shuf {
-                        shuffle_barrier.wait();
-                        require_bottleneck_lock(&pending_thread);
                     }
-
-                    //shuffle specific
-                    let mut local_max_len = 0;
-                    for sub_part in &mut results {
-                        sub_part.sort_unstable_by(|a, b| a.0.cmp(&b.0));
-                        local_max_len = std::cmp::max(local_max_len, sub_part.len()); 
-                    }
-
-                    if !is_para_shuf {
-                        release_bottleneck_lock(&handler_map, &pending_thread);
-                        barrier_seq2par(&handler_map, &pending_thread);
-                        println!("thread {:?} begin encryption", cur_thread_id);
-                    }
-
-                    (results, local_max_len)
+                    results
                 }).unwrap();
             handlers.push(handler);
         }
 
-        let mut sub_parts = handlers.into_iter().map(|handler| {
-            let (res, len) = handler.join().unwrap();
-            max_len = std::cmp::max(max_len, len);
-            res.into_iter()
-        }).flatten().collect::<Vec<_>>();
-        sub_parts.push(sample_data);
-
->>>>>>> ab438612
+        let (sender, receiver) = sync_channel(0);
+        let handler = {
+            let builder = std::thread::Builder::new();
+            builder
+                .spawn(move || {
+                    set_thread_affinity(false);
+                    for sub_part in vec![sample_data].into_iter().chain(handlers.into_iter().map(|handler| {
+                        handler.join().unwrap().into_iter()
+                    }).flatten()) {
+                        sender.send(sub_part).unwrap();
+                    }
+                }).unwrap()
+        };
+
+        //current thread can be either more OM thread or less OM thread
+        //and it is for miscs 
+        //it should not shrink the cpu set here, otherwise it will affect the child threads in sort helper
+        let (max_len, sub_parts) = hybrid_individual_sort(receiver, input.get_parallel());
+        handler.join().unwrap();
+
         //partition sort (local sort), and pad so that each sub partition should have the same number of (K, V)
         let mut sort_helper = BlockSortHelper::<K, V>::new_with_lock(sub_parts, max_len, true);
         sort_helper.sort();
