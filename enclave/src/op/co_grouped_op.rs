--- conflicted
+++ resolved
@@ -124,7 +124,6 @@
     }
 
     pub fn compute_inner(&self, tid: u64, input: Input) -> Vec<ItemE> {
-<<<<<<< HEAD
         let data_enc = input.get_enc_data::<Vec<ItemE>>();
         let mut agg: Vec<(Option<K>, (Vec<V>, Vec<W>))> = Vec::new();
         let mut res = create_enc();
@@ -163,134 +162,6 @@
             merge_enc(&mut res, &res_bl);
         }
         res
-=======
-        fn decrypt_buckets<K: Ord + Data, T: Data>(data_enc: &Vec<Vec<ItemE>>) -> Vec<Vec<(K, T)>> {
-            data_enc.iter().map(|bucket| batch_decrypt(bucket, true)).collect::<Vec<_>>()
-        }
-
-        let data_enc = input.get_enc_data::<(
-            Vec<Vec<ItemE>>,
-            Vec<Vec<ItemE>>, 
-            Vec<Vec<ItemE>>, 
-            Vec<Vec<ItemE>>
-        )>();
-
-        let (a0, a1, b0, b1): (
-            Vec<Vec<(K, V)>>,
-            Vec<Vec<(K, Vec<V>)>>,
-            Vec<Vec<(K, W)>>,
-            Vec<Vec<(K, Vec<W>)>>
-        ) = (
-            decrypt_buckets(&data_enc.0), 
-            decrypt_buckets(&data_enc.1),
-            decrypt_buckets(&data_enc.2),
-            decrypt_buckets(&data_enc.3),   
-        );
-
-        let mut agg: Vec<(K, (Vec<V>, Vec<W>))> = Vec::new();
-
-        if !a0.is_empty() && !b0.is_empty() {
-            unimplemented!()
-        } else if !a0.is_empty() && !b1.is_empty() {
-            unimplemented!()
-        } else if !a1.is_empty() && !b0.is_empty() {
-            unimplemented!()
-        } else {
-            let mut iter_a = a1.into_iter().kmerge_by(|a, b| a.0 < b.0);
-            let mut iter_b = b1.into_iter().kmerge_by(|a, b| a.0 < b.0);
-
-            let mut cur_a = iter_a.next();
-            let mut cur_b = iter_b.next();
-
-            while cur_a.is_some() || cur_b.is_some() {
-                let should_puta = cur_b.is_none()
-                    || cur_a.is_some() 
-                        &&  cur_a.as_ref().unwrap().0 < cur_b.as_ref().unwrap().0;
-                if should_puta {
-                    let (k, mut v) = cur_a.unwrap();
-                    cur_a = iter_a.next();
-                    if agg.last().map_or(false, |(last_k, _)| last_k == &k) {
-                        let (last_k, (last_v, _)) = agg.last_mut().unwrap();
-                        last_v.append(&mut v);
-                    } else {
-                        agg.push((k, (v, Vec::new())));
-                    }
-                } else {
-                    let (k, mut w) = cur_b.unwrap();
-                    cur_b = iter_b.next();
-                    if agg.last().map_or(false, |(last_k, _)| last_k == &k) {
-                        let (last_k, (_, last_w)) = agg.last_mut().unwrap();
-                        last_w.append(&mut w);
-                    } else {
-                        agg.push((k, (Vec::new(), w)));
-                    }
-                }
-            }
-        }
-
-        //block reshape
-        let res = if self.is_for_join {
-            let mut len = 0;
-            let agg = agg.into_iter()
-                .filter(|(k, (v, w))| v.len() != 0 && w.len() != 0)
-                .collect::<Vec<_>>()
-                .split_inclusive(|(k, (v, w))| {
-                    len += v.deep_size_of() * w.deep_size_of();
-                    let res = len > MAX_ENC_BL * MAX_ENC_BL;
-                    len = (!res as usize) * len;
-                    res
-                }).flat_map(|x| {
-                    let mut x = x.to_vec();
-                    let mut y = x.drain_filter(|(k, (v, w))| v.len() * w.len() > MAX_ENC_BL * 128)
-                        .flat_map(|(k, (v, w))| {
-                            let vlen = v.len();
-                            let wlen = w.len();
-                            {
-                                if vlen > wlen {
-                                    let chunk_size = (MAX_ENC_BL*128-1)/wlen+1;
-                                    let chunk_num =  (vlen-1)/chunk_size+1;
-                                    let kk = vec![k; chunk_num].into_iter();
-                                    let vv = v.chunks(chunk_size).map(|x| x.to_vec()).collect::<Vec<_>>().into_iter();
-                                    let ww = vec![w; chunk_num].into_iter();
-                                    kk.zip(vv.zip(ww))
-                                } else {
-                                    let chunk_size = (MAX_ENC_BL*128-1)/vlen+1;
-                                    let chunk_num =  (wlen-1)/chunk_size+1;
-                                    let kk = vec![k; chunk_num].into_iter();
-                                    let ww = w.chunks(chunk_size).map(|x| x.to_vec()).collect::<Vec<_>>().into_iter();
-                                    let vv = vec![v; chunk_num].into_iter();
-                                    kk.zip(vv.zip(ww))
-                                }
-                            }
-                        }).map(|x| vec![x])
-                        .collect::<Vec<_>>();
-                    y.push(x);
-                    y
-                }).collect::<Vec<_>>();
-            agg
-        } else {
-            let mut len = 0;
-            let agg = agg.into_iter()
-                .filter(|(k, (v, w))| v.len() != 0 && w.len() != 0)
-                .collect::<Vec<_>>()
-                .split_inclusive(|(k, (v, w))| {
-                    len += v.len() * w.len();
-                    let res = len > MAX_ENC_BL;
-                    len = (!res as usize) * len;
-                    res
-                }).map(|x| x.to_vec())
-                .collect::<Vec<_>>();
-            agg
-        };
-
-        let mut res_enc = create_enc();
-        for res_bl in res {
-            let block_enc = batch_encrypt(&res_bl, true);
-            combine_enc(&mut res_enc, block_enc);
-        }
-
-        res_enc
->>>>>>> d13407e6
     }
 }
 
@@ -458,7 +329,7 @@
                         sub_part.append(&mut ser_decrypt::<Vec<(Option<K>, V)>>(&block_enc.clone()).into_iter()
                             .map(|(k, v)| (k, (Some(v), None::<W>)))
                             .collect::<Vec<_>>());
-                        if sub_part.get_size() > CACHE_LIMIT/input.get_parallel() {
+                        if sub_part.deep_size_of() > CACHE_LIMIT/input.get_parallel() {
                             max_len = std::cmp::max(max_len, sub_part.len());
                             part.push(sub_part);
                             sub_part = Vec::new();
@@ -485,7 +356,7 @@
                         sub_part.append(&mut ser_decrypt::<Vec<(Option<K>, W)>>(&block_enc.clone()).into_iter()
                             .map(|(k, w)| (k, (None::<V>, Some(w))))
                             .collect::<Vec<_>>());
-                        if sub_part.get_size() > CACHE_LIMIT/input.get_parallel() {
+                        if sub_part.deep_size_of() > CACHE_LIMIT/input.get_parallel() {
                             max_len = std::cmp::max(max_len, sub_part.len());
                             part.push(sub_part);
                             sub_part = Vec::new();
@@ -548,39 +419,4 @@
             _ => panic!("Invalid is_shuffle")
         }
     }
-<<<<<<< HEAD
-
-    fn compute(&self, call_seq: &mut NextOpId, input: Input) -> ResIter<Self::Item> {
-        let data_ptr = input.data;
-        let have_cache = call_seq.have_cache();
-        let need_cache = call_seq.need_cache();
-        let is_caching_final_rdd = call_seq.is_caching_final_rdd();
-
-        if have_cache {
-            assert_eq!(data_ptr as usize, 0 as usize);
-            let key = call_seq.get_cached_doublet();
-            return self.get_and_remove_cached_data(key);
-        }
-        
-        let len = input.get_enc_data::<Vec<ItemE>>().len();
-        let res_iter = Box::new((0..len).map(move|i| {
-            let data = input.get_enc_data::<Vec<ItemE>>();
-            Box::new(ser_decrypt::<Vec<(Option<K>, (Vec<V>, Vec<W>))>>(&data[i].clone()).into_iter()
-                .filter(|(k, c)| k.is_some())
-                .map(|(k, c)| (k.unwrap(), c))
-            ) as Box<dyn Iterator<Item = _>>
-        }));
-        
-        let key = call_seq.get_caching_doublet();
-        if need_cache && !CACHE.contains(key) {
-            return self.set_cached_data(
-                call_seq,
-                res_iter,
-                is_caching_final_rdd,
-            )
-        }
-        res_iter
-    }
-=======
->>>>>>> d13407e6
 }