use std::collections::BTreeSet;
use std::hash::{Hash, Hasher};

use crate::CNT_PER_PARTITION;
use crate::aggregator::Aggregator;
use crate::dependency::{
    NarrowDependencyTrait, OneToOneDependency, ShuffleDependency,
    ShuffleDependencyTrait,
};
use crate::op::*;
use crate::partitioner::HashPartitioner;

#[derive(Clone)]
pub struct CoGrouped<K, V, W> 
where
    K: Data + Eq + Hash + Ord,
    V: Data,
    W: Data,
{
    pub is_for_join: bool,
    pub(crate) vals: Arc<OpVals>,
    pub(crate) next_deps: Arc<RwLock<HashMap<(OpId, OpId), Dependency>>>,
    pub(crate) op0: Arc<dyn Op<Item = (K, V)>>,
    pub(crate) op1: Arc<dyn Op<Item = (K, W)>>,
    pub(crate) part: Box<dyn Partitioner>,
}

impl<K, V, W> CoGrouped<K, V, W> 
where
K: Data + Eq + Hash + Ord,
V: Data,
W: Data,
{
    #[track_caller]
    pub fn new(op0: Arc<dyn Op<Item = (K, V)>>,
               op1: Arc<dyn Op<Item = (K, W)>>,
               part: Box<dyn Partitioner>) -> Self 
    {
        let context = op1.get_context();
        let mut vals = OpVals::new(context.clone(), part.get_num_of_partitions());
        let mut deps = Vec::new();
        let cur_id = vals.id;
        let op0_id = op0.get_op_id();
        let op1_id = op1.get_op_id();
             
        if op0
            .partitioner()
            .map_or(false, |p| p.equals(&part as &dyn Any))
        {
            deps.push(Dependency::NarrowDependency(
                Arc::new(OneToOneDependency::new(op0_id, cur_id)) as Arc<dyn NarrowDependencyTrait>,
            ));
            op0.get_next_deps().write().unwrap().insert(
                (op0_id, cur_id),
                Dependency::NarrowDependency(
                    Arc::new(OneToOneDependency::new(op0_id, cur_id))
                )
            );
        } else {
            let aggr = Arc::new(Aggregator::<K, V, _>::default());
            let dep = Dependency::ShuffleDependency(
                Arc::new(ShuffleDependency::new(
                    true,
                    aggr,
                    part.clone(),
                    0,
                    op0_id,
                    cur_id,
                )) as Arc<dyn ShuffleDependencyTrait>,
            );
            deps.push(dep.clone());
            op0.get_next_deps().write().unwrap().insert(
                (op0_id, cur_id),
                dep,
            );
        }

        if op1
            .partitioner()
            .map_or(false, |p| p.equals(&part as &dyn Any))
        {
            deps.push(Dependency::NarrowDependency(
                Arc::new(OneToOneDependency::new(op1_id, cur_id)) as Arc<dyn NarrowDependencyTrait>,
            ));
            op1.get_next_deps().write().unwrap().insert(
                (op1_id, cur_id),
                Dependency::NarrowDependency(
                    Arc::new(OneToOneDependency::new(op1_id, cur_id))
                )
            ); 
        } else {
            let aggr = Arc::new(Aggregator::<K, W, _>::default());
            let dep = Dependency::ShuffleDependency(
                Arc::new(ShuffleDependency::new(
                    true,
                    aggr,
                    part.clone(),
                    1,
                    op1_id,
                    cur_id,
                )) as Arc<dyn ShuffleDependencyTrait>,
            );
            deps.push(dep.clone());
            op1.get_next_deps().write().unwrap().insert(
                (op1_id, cur_id),
                dep,
            );
        }
        
        vals.deps = deps;
        let vals = Arc::new(vals);
        CoGrouped {
            is_for_join: false,
            vals,
            next_deps: Arc::new(RwLock::new(HashMap::new())),
            op0,
            op1,
            part,
        }
    }

<<<<<<< HEAD
    pub fn compute_inner(&self, tid: u64, input: Input) -> Vec<(KE, (CE, DE))> {



=======
    pub fn compute_inner(&self, tid: u64, input: Input) -> Vec<ItemE> {
        //TODO need revision if fe & fd of group_by is passed 
        let data_enc = input.get_enc_data::<(
            Vec<Vec<ItemE>>, 
            Vec<Vec<ItemE>>, 
            Vec<Vec<ItemE>>, 
            Vec<Vec<ItemE>>
        )>();
        let mut agg: BTreeMap<K, (Vec<V>, Vec<W>)> = BTreeMap::new();
        let mut sorted_max_key: BTreeMap<(K, usize), usize> = BTreeMap::new();

        let num_sub_part = data_enc.0.len() + data_enc.1.len() + data_enc.2.len() + data_enc.3.len();
        let mut lower = vec![0; num_sub_part];
        let mut upper = vec![1; num_sub_part];
        let upper_bound = data_enc.0.iter().map(|x| x.len())
            .chain(data_enc.1.iter().map(|x| x.len()))
            .chain(data_enc.2.iter().map(|x| x.len()))
            .chain(data_enc.3.iter().map(|x| x.len()))
            .collect::<Vec<_>>();
        assert_eq!(upper_bound.len(), num_sub_part);
>>>>>>> 5e668a92
        let mut res = create_enc();

        res
    }

    pub fn compute_inner_core(&self, parallel_num: usize, data_enc: &(Vec<Vec<ItemE>>, Vec<Vec<ItemE>>, Vec<Vec<ItemE>>, Vec<Vec<ItemE>>), lower: &mut Vec<usize>, upper: &mut Vec<usize>, upper_bound: &Vec<usize>, mut agg: BTreeMap<K, (Vec<V>, Vec<W>)>, sorted_max_key: &mut BTreeMap<(K, usize), usize>) -> (Vec<ItemE>, BTreeMap<K, (Vec<V>, Vec<W>)>) {
        let mut num_sub_part = vec![0, 0];
        let mut block = (Vec::new(), Vec::new(), Vec::new(), Vec::new());
        num_sub_part[0] += data_enc.0.len();
        block.0.resize(data_enc.0.len(), Vec::new());
        num_sub_part[0] += data_enc.1.len();
        block.1.resize(data_enc.1.len(), Vec::new());
        num_sub_part[1] += data_enc.2.len();
        block.2.resize(data_enc.2.len(), Vec::new());
        num_sub_part[1] += data_enc.3.len();
        block.3.resize(data_enc.3.len(), Vec::new());
        let deps = self.get_deps();

        if sorted_max_key.is_empty() {
            for idx in 0..(num_sub_part[0] + num_sub_part[1]) {  //init
                if lower[idx] >= upper_bound[idx] {
                    continue;
                }
                get_block(&deps, idx, &num_sub_part,
                    lower, upper, data_enc, &mut block, sorted_max_key
                );
                lower[idx] += 1;
                upper[idx] += 1;
            }
        }

        let mut cur_memory = crate::ALLOCATOR.get_memory_usage().1;
        let mut cur_len = 0;
        while cur_memory < CACHE_LIMIT/parallel_num || cur_len == 0 {
            let entry = match sorted_max_key.first_entry() {
                Some(entry) => entry,
                None => break,
            };
            let idx = *entry.get();
            entry.remove_entry();
            if lower[idx] >= upper_bound[idx] {
                continue;
            }
            get_block(&deps, idx, &num_sub_part,
                lower, upper, data_enc, &mut block, sorted_max_key
            );
            lower[idx] += 1;
            upper[idx] += 1;
            cur_memory = crate::ALLOCATOR.get_memory_usage().1;
            cur_len += 1;
        }

        let (b0, b1, b2, b3) = block;
        for i in b0.into_iter().flatten() { 
            let (k, v) = i;
            agg.entry(k)
                .or_insert_with(|| (Vec::new(), Vec::new())).0
                .push(v);
        }
        for (k, c) in b1.into_iter().flatten() { 
            let temp = agg.entry(k)
                .or_insert_with(|| (Vec::new(), Vec::new()));
            for v in c {
                temp.0.push(v);
            }
        }
        for i in b2.into_iter().flatten() {
            let (k, w) = i;
            agg.entry(k)
                .or_insert_with(|| (Vec::new(), Vec::new())).1
                .push(w);
        }
        for (k, c) in b3.into_iter().flatten() { 
            let temp = agg.entry(k)
                .or_insert_with(|| (Vec::new(), Vec::new()));
            for w in c {
                temp.1.push(w);
            }
        }

        let remained_a = if lower.iter().zip(upper_bound.iter()).filter(|(l, ub)| l < ub).count() > 0 {
            let min_max_k = sorted_max_key.first_entry().unwrap();
            agg.split_off(&min_max_k.key().0)
        } else {
            BTreeMap::new()
        };

        //block reshape
        let res = if self.is_for_join {
            let mut len = 0;
            let agg = agg.into_iter()
                .filter(|(k, (v, w))| v.len() != 0 && w.len() != 0)
                .collect::<Vec<_>>()
                .split_inclusive(|(k, (v, w))| {
                    len += v.get_aprox_size() * w.get_aprox_size();
                    let res = len > MAX_ENC_BL * MAX_ENC_BL;
                    len = (!res as usize) * len;
                    res
                }).flat_map(|x| {
                    let mut x = x.to_vec();
                    let mut y = x.drain_filter(|(k, (v, w))| v.len() * w.len() > MAX_ENC_BL * 128)
                        .flat_map(|(k, (v, w))| {
                            let vlen = v.len();
                            let wlen = w.len();
                            {
                                if vlen > wlen {
                                    let chunk_size = (MAX_ENC_BL*128-1)/wlen+1;
                                    let chunk_num =  (vlen-1)/chunk_size+1;
                                    let kk = vec![k; chunk_num].into_iter();
                                    let vv = v.chunks(chunk_size).map(|x| x.to_vec()).collect::<Vec<_>>().into_iter();
                                    let ww = vec![w; chunk_num].into_iter();
                                    kk.zip(vv.zip(ww))
                                } else {
                                    let chunk_size = (MAX_ENC_BL*128-1)/vlen+1;
                                    let chunk_num =  (wlen-1)/chunk_size+1;
                                    let kk = vec![k; chunk_num].into_iter();
                                    let ww = w.chunks(chunk_size).map(|x| x.to_vec()).collect::<Vec<_>>().into_iter();
                                    let vv = vec![v; chunk_num].into_iter();
                                    kk.zip(vv.zip(ww))
                                }
                            }
                        }).map(|x| vec![x])
                        .collect::<Vec<_>>();
                    y.push(x);
                    y
                }).collect::<Vec<_>>();
            agg
        } else {
            let mut len = 0;
            let agg = agg.into_iter()
                .filter(|(k, (v, w))| v.len() != 0 && w.len() != 0)
                .collect::<Vec<_>>()
                .split_inclusive(|(k, (v, w))| {
                    len += v.len() * w.len();
                    let res = len > MAX_ENC_BL;
                    len = (!res as usize) * len;
                    res
                }).map(|x| x.to_vec())
                .collect::<Vec<_>>();
            agg
        };

        let mut res_enc = create_enc();
        for res_bl in res {
            let block_enc = batch_encrypt(&res_bl, true);
            combine_enc(&mut res_enc, block_enc);
        }

        (res_enc, remained_a)
    }
}

impl<K, V, W> OpBase for CoGrouped<K, V, W> 
where 
    K: Data + Eq + Hash + Ord,
    V: Data,
    W: Data,
{
    fn build_enc_data_sketch(&self, p_buf: *mut u8, p_data_enc: *mut u8, dep_info: &DepInfo) {
        match dep_info.dep_type() {
            0 | 1 | 2 => self.step0_of_clone(p_buf, p_data_enc, dep_info),
            _ => panic!("invalid is_shuffle"),
        }
    }

    fn clone_enc_data_out(&self, p_out: usize, p_data_enc: *mut u8, dep_info: &DepInfo) {
        match dep_info.dep_type() {
            0 | 1 | 2 => self.step1_of_clone(p_out, p_data_enc, dep_info),
            _ => panic!("invalid is_shuffle"),
        }   
    }

    fn call_free_res_enc(&self, res_ptr: *mut u8, is_enc: bool, dep_info: &DepInfo) {
        match dep_info.dep_type() {
            0 | 2 => self.free_res_enc(res_ptr, is_enc),
            1 => {
                let shuf_dep = self.get_next_shuf_dep(dep_info).unwrap();
                shuf_dep.free_res_enc(res_ptr, is_enc);
            },
            20 | 21 | 22 | 23 => {
                crate::ALLOCATOR.set_switch(true);
                let res = unsafe { Box::from_raw(res_ptr as *mut Vec<Vec<(KE, (CE, DE))>>) };
                drop(res);
                crate::ALLOCATOR.set_switch(false);
            },
            _ => panic!("invalid is_shuffle"),
        }
    }

    fn fix_split_num(&self, split_num: usize) {
        self.vals.split_num.store(split_num, atomic::Ordering::SeqCst);
    }

    fn get_op_id(&self) -> OpId {
        self.vals.id
    }

    fn get_context(&self) -> Arc<Context> {
        self.vals.context.upgrade().unwrap()
    }

    fn get_deps(&self) -> Vec<Dependency> {
        self.vals.deps.clone()
    }

    fn get_next_deps(&self) -> Arc<RwLock<HashMap<(OpId, OpId), Dependency>>> {
        self.next_deps.clone()
    }
    
    fn number_of_splits(&self) -> usize {
        self.vals.split_num.load(atomic::Ordering::SeqCst)
    }

    fn partitioner(&self) -> Option<Box<dyn Partitioner>> {
        let part = self.part.clone() as Box<dyn Partitioner>;
        Some(part)
    }

    fn is_in_loop(&self) -> bool {
        self.vals.in_loop
    }
    
    fn iterator_start(&self, call_seq: &mut NextOpId, input: Input, dep_info: &DepInfo) -> *mut u8{
        
		self.compute_start(call_seq, input, dep_info)
    }
    
    fn randomize_in_place(&self, input: *const u8, seed: Option<u64>, num: u64) -> *mut u8 {
        self.randomize_in_place_(input, seed, num)
    }

    fn etake(&self, input: *const u8, should_take: usize, have_take: &mut usize) -> *mut u8 {
        self.take_(input ,should_take, have_take)
    }

    fn __to_arc_op(self: Arc<Self>, id: TypeId) -> Option<TraitObject> {
        if id == TypeId::of::<dyn Op<Item = (K, (Vec<V>, Vec<W>))>>() {
            let x = std::ptr::null::<Self>() as *const dyn Op<Item = (K, (Vec<V>, Vec<W>))>;
            let vtable = unsafe {
                std::mem::transmute::<_, TraitObject>(x).vtable
            };
            let data = Arc::into_raw(self);
            Some(TraitObject {
                data: data as *mut (),
                vtable: vtable,
            })
        } else {
            None
        }
    }

}

impl<K, V, W> Op for CoGrouped<K, V, W>
where 
    K: Data + Eq + Hash + Ord,
    V: Data,
    W: Data,
{
    type Item = (K, (Vec<V>, Vec<W>));  
    
    fn get_op(&self) -> Arc<dyn Op<Item = Self::Item>> {
        Arc::new(self.clone())
    }
    
    fn get_op_base(&self) -> Arc<dyn OpBase> {
        Arc::new(self.clone()) as Arc<dyn OpBase>
    }

    fn compute_start(&self, call_seq: &mut NextOpId, input: Input, dep_info: &DepInfo) -> *mut u8 {
        match dep_info.dep_type() {
            0 => {       //narrow
                self.narrow(call_seq, input, dep_info)
            },
            1 => {       //shuffle write
                self.shuffle(call_seq, input, dep_info)
            },
            2 => {       //shuffle read
                let res = self.compute_inner(call_seq.tid, input);
                to_ptr(res)
            },
            20 => {      //column sort, step 1 + step 2
                //TODO need revision if fe & fd of group_by is passed 
                let data_enc = input.get_enc_data::<(
                    Vec<(KE, VE)>, 
                    Vec<Vec<(KE, Vec<u8>)>>, 
                    Vec<(KE, WE)>, 
                    Vec<Vec<(KE, Vec<u8>)>>
                )>();
                let deps = self.get_deps();
                let op0 = self.op0.clone();
                let op1 = self.op1.clone();
                // sub_parts[i][j] < sub_parts[i][j+1] in sub_parts[i]
                let mut sub_parts = Vec::new();
                let mut num_prev_part = 0;

                let mut max_len = 0;
                let mut max_key = Default::default();

                match &deps[0] {
                    Dependency::NarrowDependency(_nar) => {
                        for sub_part in &data_enc.0 {
                            let mut sub_part = op0.batch_decrypt(vec![sub_part.clone()]);
                            max_len = std::cmp::max(max_len, sub_part.len());
                            unimplemented!();
                        }
                    },
                    Dependency::ShuffleDependency(shuf) => {
                        //TODO need revision if fe & fd of group_by is passed 
                        let s = shuf.downcast_ref::<ShuffleDependency<K, V, Vec<V>, KE, Vec<u8>>>().unwrap();
                        for part in &data_enc.1 {
                            sub_parts.push(Vec::new());
                            for sub_part in part {
                                let sub_part = (s.fd)(sub_part.clone());
                                max_len = std::cmp::max(max_len, sub_part.len());
                                max_key = std::cmp::max(max_key, sub_part.last().unwrap().0.clone());
                                let new_sub_part = sub_part.into_iter()
                                    .map(|(k, v)| (k, (v, Vec::<W>::new())))
                                    .collect::<Vec<_>>();
                                let new_sub_part_enc = (self.fe)(new_sub_part);
                                crate::ALLOCATOR.set_switch(true);
                                sub_parts[num_prev_part].push(new_sub_part_enc.clone());
                                crate::ALLOCATOR.set_switch(false);
                            }
                            num_prev_part += 1;
                        }
                    },
                };

                match &deps[1] {
                    Dependency::NarrowDependency(_nar) => {
                        for sub_part in &data_enc.2 {
                            let mut sub_part = op1.batch_decrypt(vec![sub_part.clone()]);
                            max_len = std::cmp::max(max_len, sub_part.len());
                            unimplemented!();
                        }
                    },
                    Dependency::ShuffleDependency(shuf) => {
                        //TODO need revision if fe & fd of group_by is passed 
                        let s = shuf.downcast_ref::<ShuffleDependency<K, W, Vec<W>, KE, Vec<u8>>>().unwrap();
                        for part in &data_enc.3 {
                            sub_parts.push(Vec::new());
                            for sub_part in part {
                                let sub_part = (s.fd)(sub_part.clone());
                                max_len = std::cmp::max(max_len, sub_part.len());
                                max_key = std::cmp::max(max_key, sub_part.last().unwrap().0.clone());
                                let new_sub_part = sub_part.into_iter()
                                    .map(|(k, w)| (k, (Vec::<V>::new(), w)))
                                    .collect::<Vec<_>>();
                                let new_sub_part_enc = (self.fe)(new_sub_part);
                                crate::ALLOCATOR.set_switch(true);
                                sub_parts[num_prev_part].push(new_sub_part_enc.clone());
                                crate::ALLOCATOR.set_switch(false);
                            }
                            num_prev_part += 1;
                        }
                    },
                };

                let sort_helper = SortHelper::new_with(sub_parts, max_len, max_key, true, self.get_fe(), self.get_fd());
                sort_helper.sort();
                let (sub_parts, num_real_elem) = sort_helper.take();
                CNT_PER_PARTITION.lock().unwrap().insert(self.get_op_id(), num_real_elem);
                let num_output_splits = self.number_of_splits();
                let buckets_enc = column_sort_step_2(sub_parts, max_len, num_output_splits, self.get_fe(), self.get_fd());
                to_ptr(buckets_enc)
            },
            21 | 22 | 23 => {     //column sort, remaining steps
                let data_enc_ref = input.get_enc_data::<Vec<Vec<(KE, (CE, DE))>>>();
                let mut max_len = 0;
                let mut max_key = Default::default();
                let mut data_enc = vec![Vec::new(); data_enc_ref.len()];
                for (i, part) in data_enc_ref.iter().enumerate() {
                    let last_j = part.len() - 1;
                    for (j, sub_part_enc) in part.iter().enumerate() {
                        if j == 0 {
                            //we can derive max_len from the first sub partition in each partition
                            let sub_part = (self.fd)(sub_part_enc.clone());
                            max_len = std::cmp::max(max_len, sub_part.len());

                        } else if j == last_j {
                            //we can derive max_key from the last sub partition in each partition
                            let sub_part = (self.fd)(sub_part_enc.clone());
                            sub_part.last().map(|x| max_key = std::cmp::max(max_key, x.0.clone()));
                        } 
                        crate::ALLOCATOR.set_switch(true);
                        data_enc[i].push(sub_part_enc.clone());
                        crate::ALLOCATOR.set_switch(false);
                    }
                }
                let sort_helper = SortHelper::new_with(data_enc, max_len, max_key, true, self.get_fe(), self.get_fd());
                sort_helper.sort();
                let (sub_parts, num_real_elem) = sort_helper.take();
                let cnt_per_partition = *CNT_PER_PARTITION.lock().unwrap().get(&self.get_op_id()).unwrap();
                let num_output_splits = self.number_of_splits();
                let buckets_enc = match dep_info.dep_type() {
                    21 => column_sort_step_4_6_8(sub_parts, cnt_per_partition, max_len, num_real_elem, num_output_splits, self.get_fe(), self.get_fd()),
                    22 => column_sort_step_4_6_8(sub_parts, cnt_per_partition, max_len, num_real_elem, 2, self.get_fe(), self.get_fd()),
                    23 => {
                        CNT_PER_PARTITION.lock().unwrap().remove(&self.get_op_id()).unwrap();
                        column_sort_step_4_6_8(sub_parts, cnt_per_partition, max_len, num_real_elem, 2, self.get_fe(), self.get_fd())
                    },
                    _ => unreachable!(),
                };
                to_ptr(buckets_enc)
            },
            _ => panic!("Invalid is_shuffle")
        }
    }

    fn compute(&self, call_seq: &mut NextOpId, input: Input) -> ResIter<Self::Item> {
        let data_ptr = input.data;
        let have_cache = call_seq.have_cache();
        let need_cache = call_seq.need_cache();
        let is_caching_final_rdd = call_seq.is_caching_final_rdd();

        if have_cache {
            assert_eq!(data_ptr as usize, 0 as usize);
            let key = call_seq.get_cached_doublet();
            return self.get_and_remove_cached_data(key);
        }
        
        let len = input.get_enc_data::<Vec<ItemE>>().len();
        let res_iter = Box::new((0..len).map(move|i| {
            let data = input.get_enc_data::<Vec<ItemE>>();
            Box::new(ser_decrypt::<Vec<Self::Item>>(&data[i].clone()).into_iter()) as Box<dyn Iterator<Item = _>>
        }));
        
        let key = call_seq.get_caching_doublet();
        if need_cache && CACHE.get(key).is_none() {
            return self.set_cached_data(
                call_seq,
                res_iter,
                is_caching_final_rdd,
            )
        }
        res_iter
    }
}

<<<<<<< HEAD
impl<K, V, W, KE, VE, WE, CE, DE, FE, FD> OpE for CoGrouped<K, V, W, KE, VE, WE, CE, DE, FE, FD> 
where 
    K: Data + Eq + Hash + Ord,
    V: Data,
    W: Data,
    KE: Data + Eq + Hash + Ord,
    VE: Data,
    CE: Data,
    WE: Data,
    DE: Data,
    FE: SerFunc(Vec<(K, (Vec<V>, Vec<W>))>) -> (KE, (CE, DE)), 
    FD: SerFunc((KE, (CE, DE))) -> Vec<(K, (Vec<V>, Vec<W>))>,
{
    type ItemE = (KE, (CE, DE));
    fn get_ope(&self) -> Arc<dyn OpE<Item = Self::Item, ItemE = Self::ItemE>> {
        Arc::new(self.clone())
    }

    fn get_fe(&self) -> Box<dyn Func(Vec<Self::Item>)->Self::ItemE> {
        Box::new(self.fe.clone()) as Box<dyn Func(Vec<Self::Item>)->Self::ItemE>
    }

    fn get_fd(&self) -> Box<dyn Func(Self::ItemE)->Vec<Self::Item>> {
        Box::new(self.fd.clone()) as Box<dyn Func(Self::ItemE)->Vec<Self::Item>>
    }

=======
fn get_block<K, V, W>(
    deps: &Vec<Dependency>, 
    idx: usize,
    num_sub_part: &Vec<usize>,
    lower: &Vec<usize>,
    upper: &Vec<usize>,
    data_enc: &(
        Vec<Vec<ItemE>>, 
        Vec<Vec<ItemE>>, 
        Vec<Vec<ItemE>>, 
        Vec<Vec<ItemE>>
    ),
    block: &mut (
        Vec<Vec<(K, V)>>,
        Vec<Vec<(K, Vec<V>)>>,
        Vec<Vec<(K, W)>>,
        Vec<Vec<(K, Vec<W>)>>
    ),
    sorted_max_key: &mut BTreeMap<(K, usize), usize>,
) -> usize   //incremental size
where
    K: Data + Eq + Hash + Ord,
    V: Data,
    W: Data,
{
    let mut inc_len = 0;
    if idx < num_sub_part[0] {
        match &deps[0] {
            Dependency::NarrowDependency(_nar) => {
                let sub_data_enc = &data_enc.0[idx];
                let mut block0 = batch_decrypt(&sub_data_enc[lower[idx]..upper[idx]], true);
                inc_len += 1;
                block.0[idx].append(&mut block0);
                sorted_max_key.insert((block.0[idx].last().unwrap().0.clone(), idx), idx);
            },
            Dependency::ShuffleDependency(shuf) => {
                //TODO need revision if fe & fd of group_by is passed 
                let s = shuf.downcast_ref::<ShuffleDependency<K, V, Vec<V>>>().unwrap();
                let sub_data_enc = &data_enc.1[idx]; 
                let mut block1 = batch_decrypt(&sub_data_enc[lower[idx]..upper[idx]], true);
                inc_len += 1;
                block.1[idx].append(&mut block1);
                sorted_max_key.insert((block.1[idx].last().unwrap().0.clone(), idx), idx);
            },
        };
    } else {
        let idx1 = idx - num_sub_part[0];
        match &deps[1] {
            Dependency::NarrowDependency(_nar) => {
                let sub_data_enc = &data_enc.2[idx1];
                let mut block2 = batch_decrypt(&sub_data_enc[lower[idx]..upper[idx]], true);
                inc_len += 1;
                block.2[idx1].append(&mut block2);
                sorted_max_key.insert((block.2[idx1].last().unwrap().0.clone(), idx), idx);
            },
            Dependency::ShuffleDependency(shuf) => {
                //TODO need revision if fe & fd of group_by is passed 
                let s = shuf.downcast_ref::<ShuffleDependency<K, W, Vec<W>>>().unwrap();
                let sub_data_enc = &data_enc.3[idx1]; 
                let mut block3 = batch_decrypt(&sub_data_enc[lower[idx]..upper[idx]], true);
                inc_len += 1;
                block.3[idx1].append(&mut block3);
                sorted_max_key.insert((block.3[idx1].last().unwrap().0.clone(), idx), idx);
            },
        };
    }
    inc_len
>>>>>>> 5e668a92
}<|MERGE_RESOLUTION|>--- conflicted
+++ resolved
@@ -119,182 +119,43 @@
         }
     }
 
-<<<<<<< HEAD
-    pub fn compute_inner(&self, tid: u64, input: Input) -> Vec<(KE, (CE, DE))> {
-
-
-
-=======
     pub fn compute_inner(&self, tid: u64, input: Input) -> Vec<ItemE> {
-        //TODO need revision if fe & fd of group_by is passed 
-        let data_enc = input.get_enc_data::<(
-            Vec<Vec<ItemE>>, 
-            Vec<Vec<ItemE>>, 
-            Vec<Vec<ItemE>>, 
-            Vec<Vec<ItemE>>
-        )>();
-        let mut agg: BTreeMap<K, (Vec<V>, Vec<W>)> = BTreeMap::new();
-        let mut sorted_max_key: BTreeMap<(K, usize), usize> = BTreeMap::new();
-
-        let num_sub_part = data_enc.0.len() + data_enc.1.len() + data_enc.2.len() + data_enc.3.len();
-        let mut lower = vec![0; num_sub_part];
-        let mut upper = vec![1; num_sub_part];
-        let upper_bound = data_enc.0.iter().map(|x| x.len())
-            .chain(data_enc.1.iter().map(|x| x.len()))
-            .chain(data_enc.2.iter().map(|x| x.len()))
-            .chain(data_enc.3.iter().map(|x| x.len()))
-            .collect::<Vec<_>>();
-        assert_eq!(upper_bound.len(), num_sub_part);
->>>>>>> 5e668a92
+        let data_enc = input.get_enc_data::<Vec<ItemE>>();
+        let mut agg: Vec<(Option<K>, (Vec<V>, Vec<W>))> = Vec::new();
         let mut res = create_enc();
-
+        for sub_part in data_enc {
+            let sub_part: Vec<(Option<K>, (Option<V>, Option<W>))> = ser_decrypt(&sub_part.clone());
+            for (j, group) in sub_part.group_by(|a, b| a.0 == b.0).enumerate() {
+                let k = group[0].0.clone();
+                let mut vs = group.iter().filter_map(|(_, (v, _))| {
+                    v.clone()
+                }).collect::<Vec<_>>();
+                let mut ws = group.iter().filter_map(|(_, (_, w))| {
+                    w.clone()
+                }).collect::<Vec<_>>();
+                if j == 0 && !agg.is_empty() {
+                    let (lk, (lv, lw)) = agg.last_mut().unwrap();
+                    if *lk == k {
+                        lv.append(&mut vs);
+                        lw.append(&mut ws);
+                    } else {
+                        agg.push((k, (vs, ws)));
+                    }
+                } else {
+                    agg.push((k, (vs, ws)));
+                }
+            }
+            let last = agg.pop().unwrap();
+            let res_bl = ser_encrypt(&agg);
+            merge_enc(&mut res, &res_bl);
+            agg = vec![last];
+        }
+        // the last one will be transmit to other servers
+        if !agg.is_empty() {
+            let res_bl = ser_encrypt(&agg);
+            merge_enc(&mut res, &res_bl);
+        }
         res
-    }
-
-    pub fn compute_inner_core(&self, parallel_num: usize, data_enc: &(Vec<Vec<ItemE>>, Vec<Vec<ItemE>>, Vec<Vec<ItemE>>, Vec<Vec<ItemE>>), lower: &mut Vec<usize>, upper: &mut Vec<usize>, upper_bound: &Vec<usize>, mut agg: BTreeMap<K, (Vec<V>, Vec<W>)>, sorted_max_key: &mut BTreeMap<(K, usize), usize>) -> (Vec<ItemE>, BTreeMap<K, (Vec<V>, Vec<W>)>) {
-        let mut num_sub_part = vec![0, 0];
-        let mut block = (Vec::new(), Vec::new(), Vec::new(), Vec::new());
-        num_sub_part[0] += data_enc.0.len();
-        block.0.resize(data_enc.0.len(), Vec::new());
-        num_sub_part[0] += data_enc.1.len();
-        block.1.resize(data_enc.1.len(), Vec::new());
-        num_sub_part[1] += data_enc.2.len();
-        block.2.resize(data_enc.2.len(), Vec::new());
-        num_sub_part[1] += data_enc.3.len();
-        block.3.resize(data_enc.3.len(), Vec::new());
-        let deps = self.get_deps();
-
-        if sorted_max_key.is_empty() {
-            for idx in 0..(num_sub_part[0] + num_sub_part[1]) {  //init
-                if lower[idx] >= upper_bound[idx] {
-                    continue;
-                }
-                get_block(&deps, idx, &num_sub_part,
-                    lower, upper, data_enc, &mut block, sorted_max_key
-                );
-                lower[idx] += 1;
-                upper[idx] += 1;
-            }
-        }
-
-        let mut cur_memory = crate::ALLOCATOR.get_memory_usage().1;
-        let mut cur_len = 0;
-        while cur_memory < CACHE_LIMIT/parallel_num || cur_len == 0 {
-            let entry = match sorted_max_key.first_entry() {
-                Some(entry) => entry,
-                None => break,
-            };
-            let idx = *entry.get();
-            entry.remove_entry();
-            if lower[idx] >= upper_bound[idx] {
-                continue;
-            }
-            get_block(&deps, idx, &num_sub_part,
-                lower, upper, data_enc, &mut block, sorted_max_key
-            );
-            lower[idx] += 1;
-            upper[idx] += 1;
-            cur_memory = crate::ALLOCATOR.get_memory_usage().1;
-            cur_len += 1;
-        }
-
-        let (b0, b1, b2, b3) = block;
-        for i in b0.into_iter().flatten() { 
-            let (k, v) = i;
-            agg.entry(k)
-                .or_insert_with(|| (Vec::new(), Vec::new())).0
-                .push(v);
-        }
-        for (k, c) in b1.into_iter().flatten() { 
-            let temp = agg.entry(k)
-                .or_insert_with(|| (Vec::new(), Vec::new()));
-            for v in c {
-                temp.0.push(v);
-            }
-        }
-        for i in b2.into_iter().flatten() {
-            let (k, w) = i;
-            agg.entry(k)
-                .or_insert_with(|| (Vec::new(), Vec::new())).1
-                .push(w);
-        }
-        for (k, c) in b3.into_iter().flatten() { 
-            let temp = agg.entry(k)
-                .or_insert_with(|| (Vec::new(), Vec::new()));
-            for w in c {
-                temp.1.push(w);
-            }
-        }
-
-        let remained_a = if lower.iter().zip(upper_bound.iter()).filter(|(l, ub)| l < ub).count() > 0 {
-            let min_max_k = sorted_max_key.first_entry().unwrap();
-            agg.split_off(&min_max_k.key().0)
-        } else {
-            BTreeMap::new()
-        };
-
-        //block reshape
-        let res = if self.is_for_join {
-            let mut len = 0;
-            let agg = agg.into_iter()
-                .filter(|(k, (v, w))| v.len() != 0 && w.len() != 0)
-                .collect::<Vec<_>>()
-                .split_inclusive(|(k, (v, w))| {
-                    len += v.get_aprox_size() * w.get_aprox_size();
-                    let res = len > MAX_ENC_BL * MAX_ENC_BL;
-                    len = (!res as usize) * len;
-                    res
-                }).flat_map(|x| {
-                    let mut x = x.to_vec();
-                    let mut y = x.drain_filter(|(k, (v, w))| v.len() * w.len() > MAX_ENC_BL * 128)
-                        .flat_map(|(k, (v, w))| {
-                            let vlen = v.len();
-                            let wlen = w.len();
-                            {
-                                if vlen > wlen {
-                                    let chunk_size = (MAX_ENC_BL*128-1)/wlen+1;
-                                    let chunk_num =  (vlen-1)/chunk_size+1;
-                                    let kk = vec![k; chunk_num].into_iter();
-                                    let vv = v.chunks(chunk_size).map(|x| x.to_vec()).collect::<Vec<_>>().into_iter();
-                                    let ww = vec![w; chunk_num].into_iter();
-                                    kk.zip(vv.zip(ww))
-                                } else {
-                                    let chunk_size = (MAX_ENC_BL*128-1)/vlen+1;
-                                    let chunk_num =  (wlen-1)/chunk_size+1;
-                                    let kk = vec![k; chunk_num].into_iter();
-                                    let ww = w.chunks(chunk_size).map(|x| x.to_vec()).collect::<Vec<_>>().into_iter();
-                                    let vv = vec![v; chunk_num].into_iter();
-                                    kk.zip(vv.zip(ww))
-                                }
-                            }
-                        }).map(|x| vec![x])
-                        .collect::<Vec<_>>();
-                    y.push(x);
-                    y
-                }).collect::<Vec<_>>();
-            agg
-        } else {
-            let mut len = 0;
-            let agg = agg.into_iter()
-                .filter(|(k, (v, w))| v.len() != 0 && w.len() != 0)
-                .collect::<Vec<_>>()
-                .split_inclusive(|(k, (v, w))| {
-                    len += v.len() * w.len();
-                    let res = len > MAX_ENC_BL;
-                    len = (!res as usize) * len;
-                    res
-                }).map(|x| x.to_vec())
-                .collect::<Vec<_>>();
-            agg
-        };
-
-        let mut res_enc = create_enc();
-        for res_bl in res {
-            let block_enc = batch_encrypt(&res_bl, true);
-            combine_enc(&mut res_enc, block_enc);
-        }
-
-        (res_enc, remained_a)
     }
 }
 
@@ -325,12 +186,18 @@
                 let shuf_dep = self.get_next_shuf_dep(dep_info).unwrap();
                 shuf_dep.free_res_enc(res_ptr, is_enc);
             },
-            20 | 21 | 22 | 23 => {
+            20 | 21 | 22 | 23 | 25 | 26 | 27 | 28 => {
                 crate::ALLOCATOR.set_switch(true);
-                let res = unsafe { Box::from_raw(res_ptr as *mut Vec<Vec<(KE, (CE, DE))>>) };
+                let res = unsafe { Box::from_raw(res_ptr as *mut Vec<Vec<ItemE>>) };
                 drop(res);
                 crate::ALLOCATOR.set_switch(false);
             },
+            24 => {
+                crate::ALLOCATOR.set_switch(true);
+                let res = unsafe { Box::from_raw(res_ptr as *mut Vec<ItemE>) };
+                drop(res);
+                crate::ALLOCATOR.set_switch(false);
+            }
             _ => panic!("invalid is_shuffle"),
         }
     }
@@ -428,130 +295,108 @@
                 to_ptr(res)
             },
             20 => {      //column sort, step 1 + step 2
-                //TODO need revision if fe & fd of group_by is passed 
                 let data_enc = input.get_enc_data::<(
-                    Vec<(KE, VE)>, 
-                    Vec<Vec<(KE, Vec<u8>)>>, 
-                    Vec<(KE, WE)>, 
-                    Vec<Vec<(KE, Vec<u8>)>>
+                    Vec<ItemE>, 
+                    Vec<Vec<ItemE>>, 
+                    Vec<ItemE>, 
+                    Vec<Vec<ItemE>>
                 )>();
-                let deps = self.get_deps();
-                let op0 = self.op0.clone();
-                let op1 = self.op1.clone();
                 // sub_parts[i][j] < sub_parts[i][j+1] in sub_parts[i]
-                let mut sub_parts = Vec::new();
+                let mut sub_parts = create_enc();
                 let mut num_prev_part = 0;
 
                 let mut max_len = 0;
-                let mut max_key = Default::default();
-
-                match &deps[0] {
-                    Dependency::NarrowDependency(_nar) => {
-                        for sub_part in &data_enc.0 {
-                            let mut sub_part = op0.batch_decrypt(vec![sub_part.clone()]);
-                            max_len = std::cmp::max(max_len, sub_part.len());
-                            unimplemented!();
-                        }
-                    },
-                    Dependency::ShuffleDependency(shuf) => {
-                        //TODO need revision if fe & fd of group_by is passed 
-                        let s = shuf.downcast_ref::<ShuffleDependency<K, V, Vec<V>, KE, Vec<u8>>>().unwrap();
-                        for part in &data_enc.1 {
-                            sub_parts.push(Vec::new());
-                            for sub_part in part {
-                                let sub_part = (s.fd)(sub_part.clone());
-                                max_len = std::cmp::max(max_len, sub_part.len());
-                                max_key = std::cmp::max(max_key, sub_part.last().unwrap().0.clone());
-                                let new_sub_part = sub_part.into_iter()
-                                    .map(|(k, v)| (k, (v, Vec::<W>::new())))
-                                    .collect::<Vec<_>>();
-                                let new_sub_part_enc = (self.fe)(new_sub_part);
-                                crate::ALLOCATOR.set_switch(true);
-                                sub_parts[num_prev_part].push(new_sub_part_enc.clone());
-                                crate::ALLOCATOR.set_switch(false);
-                            }
-                            num_prev_part += 1;
-                        }
-                    },
-                };
-
-                match &deps[1] {
-                    Dependency::NarrowDependency(_nar) => {
-                        for sub_part in &data_enc.2 {
-                            let mut sub_part = op1.batch_decrypt(vec![sub_part.clone()]);
-                            max_len = std::cmp::max(max_len, sub_part.len());
-                            unimplemented!();
-                        }
-                    },
-                    Dependency::ShuffleDependency(shuf) => {
-                        //TODO need revision if fe & fd of group_by is passed 
-                        let s = shuf.downcast_ref::<ShuffleDependency<K, W, Vec<W>, KE, Vec<u8>>>().unwrap();
-                        for part in &data_enc.3 {
-                            sub_parts.push(Vec::new());
-                            for sub_part in part {
-                                let sub_part = (s.fd)(sub_part.clone());
-                                max_len = std::cmp::max(max_len, sub_part.len());
-                                max_key = std::cmp::max(max_key, sub_part.last().unwrap().0.clone());
-                                let new_sub_part = sub_part.into_iter()
-                                    .map(|(k, w)| (k, (Vec::<V>::new(), w)))
-                                    .collect::<Vec<_>>();
-                                let new_sub_part_enc = (self.fe)(new_sub_part);
-                                crate::ALLOCATOR.set_switch(true);
-                                sub_parts[num_prev_part].push(new_sub_part_enc.clone());
-                                crate::ALLOCATOR.set_switch(false);
-                            }
-                            num_prev_part += 1;
-                        }
-                    },
-                };
-
-                let sort_helper = SortHelper::new_with(sub_parts, max_len, max_key, true, self.get_fe(), self.get_fd());
+
+                // (Option<K>, V) -> (Option<K>, (Option<V>, Option<W>))
+                for sub_part in &data_enc.0 {
+                    //not sure about the type of the fed key, Option<K> or <K>
+                    let mut sub_part: Vec<(K, V)> = ser_decrypt(&sub_part.clone());
+                    max_len = std::cmp::max(max_len, sub_part.len());
+                    unimplemented!()
+                }
+                for part in &data_enc.1 {
+                    crate::ALLOCATOR.set_switch(true);
+                    sub_parts.push(Vec::new());
+                    crate::ALLOCATOR.set_switch(false);
+                    
+                    for sub_part in part {
+                        let sub_part: Vec<(Option<K>, V)> = ser_decrypt(&sub_part.clone());
+                        max_len = std::cmp::max(max_len, sub_part.len());
+                        let new_sub_part = sub_part.into_iter()
+                            .map(|(k, v)| (k, (Some(v), None::<W>)))
+                            .collect::<Vec<_>>();
+                        let new_sub_part_enc = ser_encrypt(&new_sub_part);
+                        merge_enc(&mut sub_parts[num_prev_part], &new_sub_part_enc);
+                    }
+                    num_prev_part += 1;
+                }
+
+                // (Option<K>, W) -> (Option<K>, (Option<V>, Option<W>))
+                for sub_part in &data_enc.2 {
+                    let mut sub_part: Vec<(K, W)> = ser_decrypt(&sub_part.clone());
+                    max_len = std::cmp::max(max_len, sub_part.len());
+                    unimplemented!();
+                }
+
+                for part in &data_enc.3 {
+                    crate::ALLOCATOR.set_switch(true);
+                    sub_parts.push(Vec::new());
+                    crate::ALLOCATOR.set_switch(false);
+
+                    for sub_part in part {
+                        let sub_part: Vec<(Option<K>, W)> = ser_decrypt(&sub_part.clone());
+                        max_len = std::cmp::max(max_len, sub_part.len());
+                        let new_sub_part = sub_part.into_iter()
+                            .map(|(k, w)| (k, (None::<V>, Some(w))))
+                            .collect::<Vec<_>>();
+                        let new_sub_part_enc = ser_encrypt(&new_sub_part);
+                        merge_enc(&mut sub_parts[num_prev_part], &new_sub_part_enc);
+                    }
+                    num_prev_part += 1;
+                }
+
+                let mut sort_helper = SortHelper::<K, (Option<V>, Option<W>)>::new_with(sub_parts, max_len, true);
                 sort_helper.sort();
                 let (sub_parts, num_real_elem) = sort_helper.take();
                 CNT_PER_PARTITION.lock().unwrap().insert(self.get_op_id(), num_real_elem);
                 let num_output_splits = self.number_of_splits();
-                let buckets_enc = column_sort_step_2(sub_parts, max_len, num_output_splits, self.get_fe(), self.get_fd());
+                let buckets_enc = column_sort_step_2::<(Option<K>, (Option<V>, Option<W>))>(sub_parts, max_len, num_output_splits);
                 to_ptr(buckets_enc)
             },
             21 | 22 | 23 => {     //column sort, remaining steps
-                let data_enc_ref = input.get_enc_data::<Vec<Vec<(KE, (CE, DE))>>>();
-                let mut max_len = 0;
-                let mut max_key = Default::default();
-                let mut data_enc = vec![Vec::new(); data_enc_ref.len()];
-                for (i, part) in data_enc_ref.iter().enumerate() {
-                    let last_j = part.len() - 1;
-                    for (j, sub_part_enc) in part.iter().enumerate() {
-                        if j == 0 {
-                            //we can derive max_len from the first sub partition in each partition
-                            let sub_part = (self.fd)(sub_part_enc.clone());
-                            max_len = std::cmp::max(max_len, sub_part.len());
-
-                        } else if j == last_j {
-                            //we can derive max_key from the last sub partition in each partition
-                            let sub_part = (self.fd)(sub_part_enc.clone());
-                            sub_part.last().map(|x| max_key = std::cmp::max(max_key, x.0.clone()));
-                        } 
-                        crate::ALLOCATOR.set_switch(true);
-                        data_enc[i].push(sub_part_enc.clone());
-                        crate::ALLOCATOR.set_switch(false);
-                    }
-                }
-                let sort_helper = SortHelper::new_with(data_enc, max_len, max_key, true, self.get_fe(), self.get_fd());
-                sort_helper.sort();
-                let (sub_parts, num_real_elem) = sort_helper.take();
-                let cnt_per_partition = *CNT_PER_PARTITION.lock().unwrap().get(&self.get_op_id()).unwrap();
-                let num_output_splits = self.number_of_splits();
-                let buckets_enc = match dep_info.dep_type() {
-                    21 => column_sort_step_4_6_8(sub_parts, cnt_per_partition, max_len, num_real_elem, num_output_splits, self.get_fe(), self.get_fd()),
-                    22 => column_sort_step_4_6_8(sub_parts, cnt_per_partition, max_len, num_real_elem, 2, self.get_fe(), self.get_fd()),
-                    23 => {
-                        CNT_PER_PARTITION.lock().unwrap().remove(&self.get_op_id()).unwrap();
-                        column_sort_step_4_6_8(sub_parts, cnt_per_partition, max_len, num_real_elem, 2, self.get_fe(), self.get_fd())
-                    },
-                    _ => unreachable!(),
-                };
-                to_ptr(buckets_enc)
-            },
+                combined_column_sort_step_4_6_8::<K, (Option<V>, Option<W>)>(input, dep_info, self.get_op_id(), self.number_of_splits())
+            },
+            24 => { //aggregate again with the agg info from other servers
+                let ser = call_seq.get_ser_captured_var().unwrap();
+                let mut sup_data: Vec<(Option<K>, (Vec<V>, Vec<W>))> = batch_decrypt(ser, false);
+                assert_eq!(sup_data.len(), 1);
+                let mut sup_data = sup_data.remove(0);
+                let agg_data_ref = input.get_enc_data::<Vec<ItemE>>();
+                let mut res = create_enc();
+                let mut agg_data: Vec<(Option<K>, (Vec<V>, Vec<W>))> = ser_decrypt(&agg_data_ref[0]);
+                
+                if !agg_data.is_empty() && agg_data[0].0 == sup_data.0 {
+                    agg_data[0].1.0.append(&mut sup_data.1.0);
+                    agg_data[0].1.1.append(&mut sup_data.1.1);
+                } else {
+                    agg_data.insert(0, sup_data);
+                }
+
+                let last = agg_data.pop().unwrap();
+                if !agg_data.is_empty() {
+                    let res_bl = ser_encrypt(&agg_data);
+                    merge_enc(&mut res, &res_bl);
+                }
+                let res_bl = ser_encrypt(&vec![last]);
+                merge_enc(&mut res, &res_bl);
+                to_ptr(res)
+            }
+            25 => {
+                combined_column_sort_step_2::<K, (Vec<V>, Vec<W>)>(input, self.get_op_id(), self.number_of_splits())
+            }
+            26 | 27 | 28 => {
+                combined_column_sort_step_4_6_8::<K, (Vec<V>, Vec<W>)>(input, dep_info, self.get_op_id(), self.number_of_splits())
+            }
             _ => panic!("Invalid is_shuffle")
         }
     }
@@ -571,7 +416,10 @@
         let len = input.get_enc_data::<Vec<ItemE>>().len();
         let res_iter = Box::new((0..len).map(move|i| {
             let data = input.get_enc_data::<Vec<ItemE>>();
-            Box::new(ser_decrypt::<Vec<Self::Item>>(&data[i].clone()).into_iter()) as Box<dyn Iterator<Item = _>>
+            Box::new(ser_decrypt::<Vec<(Option<K>, (Vec<V>, Vec<W>))>>(&data[i].clone()).into_iter()
+                .filter(|(k, c)| k.is_some())
+                .map(|(k, c)| (k.unwrap(), c))
+            ) as Box<dyn Iterator<Item = _>>
         }));
         
         let key = call_seq.get_caching_doublet();
@@ -584,102 +432,4 @@
         }
         res_iter
     }
-}
-
-<<<<<<< HEAD
-impl<K, V, W, KE, VE, WE, CE, DE, FE, FD> OpE for CoGrouped<K, V, W, KE, VE, WE, CE, DE, FE, FD> 
-where 
-    K: Data + Eq + Hash + Ord,
-    V: Data,
-    W: Data,
-    KE: Data + Eq + Hash + Ord,
-    VE: Data,
-    CE: Data,
-    WE: Data,
-    DE: Data,
-    FE: SerFunc(Vec<(K, (Vec<V>, Vec<W>))>) -> (KE, (CE, DE)), 
-    FD: SerFunc((KE, (CE, DE))) -> Vec<(K, (Vec<V>, Vec<W>))>,
-{
-    type ItemE = (KE, (CE, DE));
-    fn get_ope(&self) -> Arc<dyn OpE<Item = Self::Item, ItemE = Self::ItemE>> {
-        Arc::new(self.clone())
-    }
-
-    fn get_fe(&self) -> Box<dyn Func(Vec<Self::Item>)->Self::ItemE> {
-        Box::new(self.fe.clone()) as Box<dyn Func(Vec<Self::Item>)->Self::ItemE>
-    }
-
-    fn get_fd(&self) -> Box<dyn Func(Self::ItemE)->Vec<Self::Item>> {
-        Box::new(self.fd.clone()) as Box<dyn Func(Self::ItemE)->Vec<Self::Item>>
-    }
-
-=======
-fn get_block<K, V, W>(
-    deps: &Vec<Dependency>, 
-    idx: usize,
-    num_sub_part: &Vec<usize>,
-    lower: &Vec<usize>,
-    upper: &Vec<usize>,
-    data_enc: &(
-        Vec<Vec<ItemE>>, 
-        Vec<Vec<ItemE>>, 
-        Vec<Vec<ItemE>>, 
-        Vec<Vec<ItemE>>
-    ),
-    block: &mut (
-        Vec<Vec<(K, V)>>,
-        Vec<Vec<(K, Vec<V>)>>,
-        Vec<Vec<(K, W)>>,
-        Vec<Vec<(K, Vec<W>)>>
-    ),
-    sorted_max_key: &mut BTreeMap<(K, usize), usize>,
-) -> usize   //incremental size
-where
-    K: Data + Eq + Hash + Ord,
-    V: Data,
-    W: Data,
-{
-    let mut inc_len = 0;
-    if idx < num_sub_part[0] {
-        match &deps[0] {
-            Dependency::NarrowDependency(_nar) => {
-                let sub_data_enc = &data_enc.0[idx];
-                let mut block0 = batch_decrypt(&sub_data_enc[lower[idx]..upper[idx]], true);
-                inc_len += 1;
-                block.0[idx].append(&mut block0);
-                sorted_max_key.insert((block.0[idx].last().unwrap().0.clone(), idx), idx);
-            },
-            Dependency::ShuffleDependency(shuf) => {
-                //TODO need revision if fe & fd of group_by is passed 
-                let s = shuf.downcast_ref::<ShuffleDependency<K, V, Vec<V>>>().unwrap();
-                let sub_data_enc = &data_enc.1[idx]; 
-                let mut block1 = batch_decrypt(&sub_data_enc[lower[idx]..upper[idx]], true);
-                inc_len += 1;
-                block.1[idx].append(&mut block1);
-                sorted_max_key.insert((block.1[idx].last().unwrap().0.clone(), idx), idx);
-            },
-        };
-    } else {
-        let idx1 = idx - num_sub_part[0];
-        match &deps[1] {
-            Dependency::NarrowDependency(_nar) => {
-                let sub_data_enc = &data_enc.2[idx1];
-                let mut block2 = batch_decrypt(&sub_data_enc[lower[idx]..upper[idx]], true);
-                inc_len += 1;
-                block.2[idx1].append(&mut block2);
-                sorted_max_key.insert((block.2[idx1].last().unwrap().0.clone(), idx), idx);
-            },
-            Dependency::ShuffleDependency(shuf) => {
-                //TODO need revision if fe & fd of group_by is passed 
-                let s = shuf.downcast_ref::<ShuffleDependency<K, W, Vec<W>>>().unwrap();
-                let sub_data_enc = &data_enc.3[idx1]; 
-                let mut block3 = batch_decrypt(&sub_data_enc[lower[idx]..upper[idx]], true);
-                inc_len += 1;
-                block.3[idx1].append(&mut block3);
-                sorted_max_key.insert((block.3[idx1].last().unwrap().0.clone(), idx), idx);
-            },
-        };
-    }
-    inc_len
->>>>>>> 5e668a92
 }