use std::collections::BTreeSet;
use std::hash::{Hash, Hasher};

use crate::CNT_PER_PARTITION;
use crate::aggregator::Aggregator;
use crate::dependency::{
    NarrowDependencyTrait, OneToOneDependency, ShuffleDependency,
    ShuffleDependencyTrait,
};
use crate::op::*;
use crate::partitioner::HashPartitioner;
use deepsize::DeepSizeOf;
use itertools::Itertools;

#[derive(Clone)]
pub struct CoGrouped<K, V, W> 
where
    K: Data + Eq + Hash + Ord,
    V: Data,
    W: Data,
{
    pub is_for_join: bool,
    pub(crate) vals: Arc<OpVals>,
    pub(crate) next_deps: Arc<RwLock<HashMap<(OpId, OpId), Dependency>>>,
    pub(crate) op0: Arc<dyn Op<Item = (K, V)>>,
    pub(crate) op1: Arc<dyn Op<Item = (K, W)>>,
    pub(crate) part: Box<dyn Partitioner>,
    pub(crate) cache_space: Arc<Mutex<HashMap<(usize, usize), Vec<Vec<(K, (Vec<V>, Vec<W>))>>>>>
}

impl<K, V, W> CoGrouped<K, V, W> 
where
K: Data + Eq + Hash + Ord,
V: Data,
W: Data,
{
    #[track_caller]
    pub fn new(op0: Arc<dyn Op<Item = (K, V)>>,
               op1: Arc<dyn Op<Item = (K, W)>>,
               part: Box<dyn Partitioner>) -> Self 
    {
        let context = op1.get_context();
        let mut vals = OpVals::new(context.clone(), part.get_num_of_partitions());
        let mut deps = Vec::new();
        let cur_id = vals.id;
        let op0_id = op0.get_op_id();
        let op1_id = op1.get_op_id();
             
        if op0
            .partitioner()
            .map_or(false, |p| p.equals(&part as &dyn Any))
        {
            deps.push(Dependency::NarrowDependency(
                Arc::new(OneToOneDependency::new(op0_id, cur_id)) as Arc<dyn NarrowDependencyTrait>,
            ));
            op0.get_next_deps().write().unwrap().insert(
                (op0_id, cur_id),
                Dependency::NarrowDependency(
                    Arc::new(OneToOneDependency::new(op0_id, cur_id))
                )
            );
        } else {
            let aggr = Arc::new(Aggregator::<K, V, _>::default());
            let dep = Dependency::ShuffleDependency(
                Arc::new(ShuffleDependency::new(
                    true,
                    aggr,
                    part.clone(),
                    0,
                    op0_id,
                    cur_id,
                )) as Arc<dyn ShuffleDependencyTrait>,
            );
            deps.push(dep.clone());
            op0.get_next_deps().write().unwrap().insert(
                (op0_id, cur_id),
                dep,
            );
        }

        if op1
            .partitioner()
            .map_or(false, |p| p.equals(&part as &dyn Any))
        {
            deps.push(Dependency::NarrowDependency(
                Arc::new(OneToOneDependency::new(op1_id, cur_id)) as Arc<dyn NarrowDependencyTrait>,
            ));
            op1.get_next_deps().write().unwrap().insert(
                (op1_id, cur_id),
                Dependency::NarrowDependency(
                    Arc::new(OneToOneDependency::new(op1_id, cur_id))
                )
            ); 
        } else {
            let aggr = Arc::new(Aggregator::<K, W, _>::default());
            let dep = Dependency::ShuffleDependency(
                Arc::new(ShuffleDependency::new(
                    true,
                    aggr,
                    part.clone(),
                    1,
                    op1_id,
                    cur_id,
                )) as Arc<dyn ShuffleDependencyTrait>,
            );
            deps.push(dep.clone());
            op1.get_next_deps().write().unwrap().insert(
                (op1_id, cur_id),
                dep,
            );
        }
        
        vals.deps = deps;
        let vals = Arc::new(vals);
        CoGrouped {
            is_for_join: false,
            vals,
            next_deps: Arc::new(RwLock::new(HashMap::new())),
            op0,
            op1,
            part,
            cache_space: Arc::new(Mutex::new(HashMap::new()))
        }
    }

    pub fn compute_inner(&self, tid: u64, input: Input) -> Vec<ItemE> {
        let builder = std::thread::Builder::new();
        let handler = builder
            .spawn(move || {
                set_thread_affinity(true);
                let data_enc = input.get_enc_data::<Vec<ItemE>>();
                let mut agg: Vec<(Option<K>, (Vec<V>, Vec<W>))> = Vec::new();
                let mut res = create_enc();
                for sub_part in data_enc {
                    let sub_part: Vec<(Option<K>, (Option<V>, Option<W>))> = ser_decrypt(&sub_part.clone());
                    for (j, group) in sub_part.group_by(|a, b| a.0 == b.0).enumerate() {
                        let k = group[0].0.clone();
                        let mut vs = group.iter().filter_map(|(_, (v, _))| {
                            v.clone()
                        }).collect::<Vec<_>>();
                        let mut ws = group.iter().filter_map(|(_, (_, w))| {
                            w.clone()
                        }).collect::<Vec<_>>();
                        if j == 0 && !agg.is_empty() {
                            let (lk, (lv, lw)) = agg.last_mut().unwrap();
                            if *lk == k {
                                lv.append(&mut vs);
                                lw.append(&mut ws);
                            } else {
                                agg.push((k, (vs, ws)));
                            }
                        } else {
                            agg.push((k, (vs, ws)));
                        }
                    }
                    let last = agg.pop().unwrap();
                    if !agg.is_empty() {
                        let res_bl = ser_encrypt(&agg);
                        merge_enc(&mut res, &res_bl);
                    }
                    agg = vec![last];
                }
                // the last one will be transmit to other servers
                if !agg.is_empty() {
                    let res_bl = ser_encrypt(&agg);
                    merge_enc(&mut res, &res_bl);
                }
                res
            }).unwrap();
        let res = handler.join().unwrap();
        res
    }
}

impl<K, V, W> OpBase for CoGrouped<K, V, W> 
where 
    K: Data + Eq + Hash + Ord,
    V: Data,
    W: Data,
{
    fn build_enc_data_sketch(&self, p_buf: *mut u8, p_data_enc: *mut u8, dep_info: &DepInfo) {
        match dep_info.dep_type() {
            0 | 1 | 2 => self.step0_of_clone(p_buf, p_data_enc, dep_info),
            _ => panic!("invalid is_shuffle"),
        }
    }

    fn clone_enc_data_out(&self, p_out: usize, p_data_enc: *mut u8, dep_info: &DepInfo) {
        match dep_info.dep_type() {
            0 | 1 | 2 => self.step1_of_clone(p_out, p_data_enc, dep_info),
            _ => panic!("invalid is_shuffle"),
        }   
    }

    fn call_free_res_enc(&self, res_ptr: *mut u8, is_enc: bool, dep_info: &DepInfo) {
        match dep_info.dep_type() {
            0 | 2 => self.free_res_enc(res_ptr, is_enc),
            1 => {
                let shuf_dep = self.get_next_shuf_dep(dep_info).unwrap();
                shuf_dep.free_res_enc(res_ptr, is_enc);
            },
            20 | 21 | 22 | 23 | 25 | 26 | 27 | 28 => {
                crate::ALLOCATOR.set_switch(true);
                let res = unsafe { Box::from_raw(res_ptr as *mut Vec<Vec<ItemE>>) };
                drop(res);
                crate::ALLOCATOR.set_switch(false);
            },
            24 => {
                crate::ALLOCATOR.set_switch(true);
                let res = unsafe { Box::from_raw(res_ptr as *mut Vec<ItemE>) };
                drop(res);
                crate::ALLOCATOR.set_switch(false);
            }
            _ => panic!("invalid is_shuffle"),
        }
    }

    fn fix_split_num(&self, split_num: usize) {
        self.vals.split_num.store(split_num, atomic::Ordering::SeqCst);
    }

    fn get_op_id(&self) -> OpId {
        self.vals.id
    }

    fn get_context(&self) -> Arc<Context> {
        self.vals.context.upgrade().unwrap()
    }

    fn get_deps(&self) -> Vec<Dependency> {
        self.vals.deps.clone()
    }

    fn get_next_deps(&self) -> Arc<RwLock<HashMap<(OpId, OpId), Dependency>>> {
        self.next_deps.clone()
    }
    
    fn number_of_splits(&self) -> usize {
        self.vals.split_num.load(atomic::Ordering::SeqCst)
    }

    fn partitioner(&self) -> Option<Box<dyn Partitioner>> {
        let part = self.part.clone() as Box<dyn Partitioner>;
        Some(part)
    }

    fn is_in_loop(&self) -> bool {
        self.vals.in_loop
    }
    
    fn iterator_start(&self, mut call_seq: NextOpId, input: Input, dep_info: &DepInfo) -> *mut u8{
        
		self.compute_start(call_seq, input, dep_info)
    }
    
    fn randomize_in_place(&self, input: *const u8, seed: Option<u64>, num: u64) -> *mut u8 {
        self.randomize_in_place_(input, seed, num)
    }

    fn etake(&self, input: *const u8, should_take: usize, have_take: &mut usize) -> *mut u8 {
        self.take_(input ,should_take, have_take)
    }

    fn __to_arc_op(self: Arc<Self>, id: TypeId) -> Option<TraitObject> {
        if id == TypeId::of::<dyn Op<Item = (K, (Vec<V>, Vec<W>))>>() {
            let x = std::ptr::null::<Self>() as *const dyn Op<Item = (K, (Vec<V>, Vec<W>))>;
            let vtable = unsafe {
                std::mem::transmute::<_, TraitObject>(x).vtable
            };
            let data = Arc::into_raw(self);
            Some(TraitObject {
                data: data as *mut (),
                vtable: vtable,
            })
        } else {
            None
        }
    }

}

impl<K, V, W> Op for CoGrouped<K, V, W>
where 
    K: Data + Eq + Hash + Ord,
    V: Data,
    W: Data,
{
    type Item = (K, (Vec<V>, Vec<W>));  
    
    fn get_op(&self) -> Arc<dyn Op<Item = Self::Item>> {
        Arc::new(self.clone())
    }
    
    fn get_op_base(&self) -> Arc<dyn OpBase> {
        Arc::new(self.clone()) as Arc<dyn OpBase>
    }

<<<<<<< HEAD
=======
    fn get_cache_space(&self) -> Arc<Mutex<HashMap<(usize, usize), Vec<Vec<Self::Item>>>>> {
        self.cache_space.clone()
    }

>>>>>>> ab438612
    fn compute_start(&self, mut call_seq: NextOpId, input: Input, dep_info: &DepInfo) -> *mut u8 {
        match dep_info.dep_type() {
            0 => {       //narrow
                self.narrow(call_seq, input, dep_info)
            },
            1 => {       //shuffle write
                self.shuffle(call_seq, input, dep_info)
            },
            2 => {       //shuffle read
                let res = self.compute_inner(call_seq.tid, input);
                to_ptr(res)
            },
            20 => {      //column sort, step 1 + step 2
                //current thread is a parent thread
                //it should not shrink the cpu set

                let data_enc_ref = input.get_enc_data::<(
                    Vec<ItemE>, 
                    Vec<Vec<ItemE>>, 
                    Vec<ItemE>, 
                    Vec<Vec<ItemE>>
                )>();
                // sub_parts[i][j] < sub_parts[i][j+1] in sub_parts[i]
                let mut data = Vec::new();
                let mut max_len = 0;

                // (Option<K>, V) -> (Option<K>, (Option<V>, Option<W>))
                for sub_part_enc in &data_enc_ref.0 {
                    //not sure about the type of the fed key, Option<K> or <K>
                    let mut sub_part: Vec<(K, V)> = ser_decrypt(&sub_part_enc.clone());
                    max_len = std::cmp::max(max_len, sub_part.len());
                    unimplemented!()
                }
                for part_enc in &data_enc_ref.1 {
                    let mut part = Vec::new();
                    let mut sub_part = Vec::new();
                    for block_enc in part_enc {
                        sub_part.append(&mut ser_decrypt::<Vec<(Option<K>, V)>>(&block_enc.clone()).into_iter()
                            .map(|(k, v)| (k, (Some(v), None::<W>)))
                            .collect::<Vec<_>>());
<<<<<<< HEAD
                        if sub_part.get_size() > CACHE_LIMIT/MAX_OM_THREAD/input.get_parallel() {
=======
                        if sub_part.deep_size_of() > CACHE_LIMIT/input.get_parallel() {
>>>>>>> ab438612
                            max_len = std::cmp::max(max_len, sub_part.len());
                            part.push(sub_part);
                            sub_part = Vec::new();
                        } 
                    }
                    if !sub_part.is_empty() {
                        max_len = std::cmp::max(max_len, sub_part.len());
                        part.push(sub_part);
                    }
                    data.push(part);
                }

                // (Option<K>, W) -> (Option<K>, (Option<V>, Option<W>))
                for sub_part_enc in &data_enc_ref.2 {
                    let mut sub_part: Vec<(K, W)> = ser_decrypt(&sub_part_enc.clone());
                    max_len = std::cmp::max(max_len, sub_part.len());
                    unimplemented!();
                }

                for part_enc in &data_enc_ref.3 {
                    let mut part = Vec::new();
                    let mut sub_part = Vec::new();
                    for block_enc in part_enc {
                        sub_part.append(&mut ser_decrypt::<Vec<(Option<K>, W)>>(&block_enc.clone()).into_iter()
                            .map(|(k, w)| (k, (None::<V>, Some(w))))
                            .collect::<Vec<_>>());
<<<<<<< HEAD
                        if sub_part.get_size() > CACHE_LIMIT/MAX_OM_THREAD/input.get_parallel() {
=======
                        if sub_part.deep_size_of() > CACHE_LIMIT/input.get_parallel() {
>>>>>>> ab438612
                            max_len = std::cmp::max(max_len, sub_part.len());
                            part.push(sub_part);
                            sub_part = Vec::new();
                        }
                    }
                    if !sub_part.is_empty() {
                        max_len = std::cmp::max(max_len, sub_part.len());
                        part.push(sub_part);
                    }
                    data.push(part);
                }
                let op_id = self.get_op_id();
                if max_len == 0 {
                    assert!(CNT_PER_PARTITION.lock().unwrap().insert((op_id, call_seq.get_part_id()), 0).is_none());
                    res_enc_to_ptr(Vec::<Vec<ItemE>>::new())
                } else {
                    let mut sort_helper = BlockSortHelper::<K, (Option<V>, Option<W>)>::new_with_sorted(data, max_len, true);
                    sort_helper.sort();
                    let (sorted_data, num_real_elem) = sort_helper.take();
                    assert!(CNT_PER_PARTITION.lock().unwrap().insert((op_id, call_seq.get_part_id()), num_real_elem).is_none());
                    let num_output_splits = self.number_of_splits();
                    let buckets_enc = column_sort_step_2::<(Option<K>, (Option<V>, Option<W>))>(call_seq.tid, sorted_data, max_len, num_output_splits);
                    to_ptr(buckets_enc)
                }
            },
            21 | 22 | 23 => {     //column sort, remaining steps
                combined_column_sort_step_4_6_8::<K, (Option<V>, Option<W>)>(call_seq.tid, input, dep_info, self.get_op_id(), call_seq.get_part_id(), self.number_of_splits())
            },
            24 => { //aggregate again with the agg info from other servers
                let builder = std::thread::Builder::new();
                let handler = builder
                    .spawn(move || {
                        set_thread_affinity(true);
                        let ser = call_seq.get_ser_captured_var().unwrap();
                        let mut sup_data: Vec<(Option<K>, (Vec<V>, Vec<W>))> = batch_decrypt(ser, false);
                        assert_eq!(sup_data.len(), 1);
                        let mut sup_data = sup_data.remove(0);
                        let agg_data_ref = input.get_enc_data::<Vec<ItemE>>();
                        let mut res = create_enc();
                        let mut agg_data: Vec<(Option<K>, (Vec<V>, Vec<W>))> = ser_decrypt(&agg_data_ref[0]);
                        
                        if !agg_data.is_empty() && agg_data[0].0 == sup_data.0 {
                            agg_data[0].1.0.append(&mut sup_data.1.0);
                            agg_data[0].1.1.append(&mut sup_data.1.1);
                        } else {
                            agg_data.insert(0, sup_data);
                        }
        
                        let last = agg_data.pop().unwrap();
                        if !agg_data.is_empty() {
                            let res_bl = ser_encrypt(&agg_data);
                            merge_enc(&mut res, &res_bl);
                        }
                        let res_bl = ser_encrypt(&vec![last]);
                        merge_enc(&mut res, &res_bl);
                        res
                    }).unwrap();
                let res = handler.join().unwrap();
                to_ptr(res)
            }
            25 => {
                combined_column_sort_step_2::<K, (Vec<V>, Vec<W>)>(call_seq.tid, input, self.get_op_id(), call_seq.get_part_id(), self.number_of_splits())
            }
            26 | 27 | 28 => {
                combined_column_sort_step_4_6_8::<K, (Vec<V>, Vec<W>)>(call_seq.tid, input, dep_info, self.get_op_id(), call_seq.get_part_id(), self.number_of_splits())
            }
            _ => panic!("Invalid is_shuffle")
        }
    }
<<<<<<< HEAD

    fn compute(&self, call_seq: &mut NextOpId, input: Input) -> ResIter<Self::Item> {
        let data_ptr = input.data;
        let have_cache = call_seq.have_cache();
        let need_cache = call_seq.need_cache();
        let is_caching_final_rdd = call_seq.is_caching_final_rdd();

        if have_cache {
            assert_eq!(data_ptr as usize, 0 as usize);
            let key = call_seq.get_cached_doublet();
            return self.get_and_remove_cached_data(key);
        }
        
        let len = input.get_enc_data::<Vec<ItemE>>().len();
        let res_iter = Box::new((0..len).map(move|i| {
            let data = input.get_enc_data::<Vec<ItemE>>();
            Box::new(ser_decrypt::<Vec<(Option<K>, (Vec<V>, Vec<W>))>>(&data[i].clone()).into_iter()
                .filter(|(k, c)| k.is_some())
                .map(|(k, c)| (k.unwrap(), c))
            ) as Box<dyn Iterator<Item = _>>
        }));
        
        let key = call_seq.get_caching_doublet();
        if need_cache && !CACHE.contains(key) {
            return self.set_cached_data(
                call_seq,
                res_iter,
                is_caching_final_rdd,
            )
        }
        res_iter
    }
=======
>>>>>>> ab438612
}<|MERGE_RESOLUTION|>--- conflicted
+++ resolved
@@ -295,13 +295,10 @@
         Arc::new(self.clone()) as Arc<dyn OpBase>
     }
 
-<<<<<<< HEAD
-=======
     fn get_cache_space(&self) -> Arc<Mutex<HashMap<(usize, usize), Vec<Vec<Self::Item>>>>> {
         self.cache_space.clone()
     }
 
->>>>>>> ab438612
     fn compute_start(&self, mut call_seq: NextOpId, input: Input, dep_info: &DepInfo) -> *mut u8 {
         match dep_info.dep_type() {
             0 => {       //narrow
@@ -342,11 +339,7 @@
                         sub_part.append(&mut ser_decrypt::<Vec<(Option<K>, V)>>(&block_enc.clone()).into_iter()
                             .map(|(k, v)| (k, (Some(v), None::<W>)))
                             .collect::<Vec<_>>());
-<<<<<<< HEAD
-                        if sub_part.get_size() > CACHE_LIMIT/MAX_OM_THREAD/input.get_parallel() {
-=======
-                        if sub_part.deep_size_of() > CACHE_LIMIT/input.get_parallel() {
->>>>>>> ab438612
+                        if sub_part.deep_size_of() > CACHE_LIMIT/MAX_OM_THREAD/input.get_parallel() {
                             max_len = std::cmp::max(max_len, sub_part.len());
                             part.push(sub_part);
                             sub_part = Vec::new();
@@ -373,11 +366,7 @@
                         sub_part.append(&mut ser_decrypt::<Vec<(Option<K>, W)>>(&block_enc.clone()).into_iter()
                             .map(|(k, w)| (k, (None::<V>, Some(w))))
                             .collect::<Vec<_>>());
-<<<<<<< HEAD
-                        if sub_part.get_size() > CACHE_LIMIT/MAX_OM_THREAD/input.get_parallel() {
-=======
-                        if sub_part.deep_size_of() > CACHE_LIMIT/input.get_parallel() {
->>>>>>> ab438612
+                        if sub_part.deep_size_of() > CACHE_LIMIT/MAX_OM_THREAD/input.get_parallel() {
                             max_len = std::cmp::max(max_len, sub_part.len());
                             part.push(sub_part);
                             sub_part = Vec::new();
@@ -447,39 +436,4 @@
             _ => panic!("Invalid is_shuffle")
         }
     }
-<<<<<<< HEAD
-
-    fn compute(&self, call_seq: &mut NextOpId, input: Input) -> ResIter<Self::Item> {
-        let data_ptr = input.data;
-        let have_cache = call_seq.have_cache();
-        let need_cache = call_seq.need_cache();
-        let is_caching_final_rdd = call_seq.is_caching_final_rdd();
-
-        if have_cache {
-            assert_eq!(data_ptr as usize, 0 as usize);
-            let key = call_seq.get_cached_doublet();
-            return self.get_and_remove_cached_data(key);
-        }
-        
-        let len = input.get_enc_data::<Vec<ItemE>>().len();
-        let res_iter = Box::new((0..len).map(move|i| {
-            let data = input.get_enc_data::<Vec<ItemE>>();
-            Box::new(ser_decrypt::<Vec<(Option<K>, (Vec<V>, Vec<W>))>>(&data[i].clone()).into_iter()
-                .filter(|(k, c)| k.is_some())
-                .map(|(k, c)| (k.unwrap(), c))
-            ) as Box<dyn Iterator<Item = _>>
-        }));
-        
-        let key = call_seq.get_caching_doublet();
-        if need_cache && !CACHE.contains(key) {
-            return self.set_cached_data(
-                call_seq,
-                res_iter,
-                is_caching_final_rdd,
-            )
-        }
-        res_iter
-    }
-=======
->>>>>>> ab438612
 }