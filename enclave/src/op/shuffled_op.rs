--- conflicted
+++ resolved
@@ -1,12 +1,7 @@
 use std::collections::BTreeMap;
 use std::hash::Hash;
 
-<<<<<<< HEAD
 use crate::CNT_PER_PARTITION;
-=======
-use deepsize::DeepSizeOf;
-
->>>>>>> d13407e6
 use crate::aggregator::Aggregator;
 use crate::dependency::ShuffleDependency;
 use crate::op::*;
@@ -85,7 +80,6 @@
     }
 
     pub fn compute_inner(&self, tid: u64, input: Input) -> Vec<ItemE> {
-<<<<<<< HEAD
         let data_enc = input.get_enc_data::<Vec<ItemE>>();
         let mut res = create_enc();
         let aggregator = self.aggregator.clone(); 
@@ -157,28 +151,6 @@
             }
         }
         res
-=======
-        let data_original = input.get_enc_data::<Vec<Vec<ItemE>>>();
-        let buckets = data_original.iter().map(|bucket_enc| batch_decrypt::<(K, C)>(bucket_enc, true)).collect::<Vec<_>>();
-
-        let aggregator = self.aggregator.clone();
-        let mut iter = buckets.into_iter().kmerge_by(|a, b| a.0 < b.0);
-        let mut combiners = match iter.next() {
-            Some(first) => vec![first],
-            None => vec![],
-        };
-
-        for (k, c) in iter {
-            if k == combiners.last().unwrap().0 {
-                let pair = combiners.last_mut().unwrap();
-                pair.1 = (aggregator.merge_combiners)((std::mem::take(&mut pair.1), c));
-            } else {
-                combiners.push((k, c));
-            }
-        }
-
-        batch_encrypt(&combiners, true)
->>>>>>> d13407e6
     }
 }
 
@@ -379,39 +351,4 @@
             _ => panic!("Invalid is_shuffle"),
         }
     }
-<<<<<<< HEAD
-
-    fn compute(&self, call_seq: &mut NextOpId, input: Input) -> ResIter<Self::Item> {
-        let data_ptr = input.data;
-        let have_cache = call_seq.have_cache();
-        let need_cache = call_seq.need_cache();
-        let is_caching_final_rdd = call_seq.is_caching_final_rdd();
-
-        if have_cache {
-            assert_eq!(data_ptr as usize, 0 as usize);
-            let key = call_seq.get_cached_doublet();
-            return self.get_and_remove_cached_data(key);
-        }
-
-        let len = input.get_enc_data::<Vec<ItemE>>().len();
-        let res_iter = Box::new((0..len).map(move|i| {
-            let data = input.get_enc_data::<Vec<ItemE>>();
-            Box::new(ser_decrypt::<Vec<(Option<K>, C)>>(&data[i].clone()).into_iter()
-                .filter(|(k, c)| k.is_some())
-                .map(|(k, c)| (k.unwrap(), c))
-            ) as Box<dyn Iterator<Item = _>>
-        }));
-
-        let key = call_seq.get_caching_doublet();
-        if need_cache && !CACHE.contains(key) {
-            return self.set_cached_data(
-                call_seq,
-                res_iter,
-                is_caching_final_rdd,
-            )
-        }
-        res_iter
-    }
-=======
->>>>>>> d13407e6
 }