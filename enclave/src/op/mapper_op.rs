--- conflicted
+++ resolved
@@ -206,11 +206,7 @@
         }));
 
         let key = call_seq.get_caching_doublet();
-<<<<<<< HEAD
-        if need_cache && !CACHE.contains(key) {
-=======
         if need_cache {
->>>>>>> d13407e6
             return self.set_cached_data(
                 call_seq,
                 res_iter,
