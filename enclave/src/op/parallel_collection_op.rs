--- conflicted
+++ resolved
@@ -150,41 +150,4 @@
             _ => panic!("Invalid is_shuffle")
         }
     }
-<<<<<<< HEAD
-
-    fn compute(&self, call_seq: &mut NextOpId, input: Input) -> ResIter<Self::Item> {
-        let now = Instant::now();
-        let data_ptr = input.data;
-        let have_cache = call_seq.have_cache();
-        let need_cache = call_seq.need_cache();
-        let is_caching_final_rdd = call_seq.is_caching_final_rdd();
-
-        //In this case, the data is either cached outside enclave or inside enclave
-        if have_cache {
-            assert_eq!(data_ptr as usize, 0 as usize);
-            let key = call_seq.get_cached_doublet();
-            return self.get_and_remove_cached_data(key);
-        }
-
-        let len = input.get_enc_data::<Vec<ItemE>>().len();
-        let res_iter = Box::new((0..len).map(move|i| {
-            let data = input.get_enc_data::<Vec<ItemE>>();
-            Box::new(ser_decrypt::<Vec<Self::Item>>(&data[i].clone()).into_iter()) as Box<dyn Iterator<Item = _>>
-        }));
-
-        let dur = now.elapsed().as_nanos() as f64 * 1e-9;
-        println!("in enclave decrypt {:?} s", dur);  
-        let key = call_seq.get_caching_doublet();
-        if need_cache && !CACHE.contains(key) {
-            return self.set_cached_data(
-                call_seq,
-                res_iter,
-                is_caching_final_rdd,
-            )
-        }
-        res_iter
-    }
-
-=======
->>>>>>> ab438612
 }