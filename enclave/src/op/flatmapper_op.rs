--- conflicted
+++ resolved
@@ -199,12 +199,7 @@
             Box::new(res_iter.flat_map(f.clone())) as Box<dyn Iterator<Item = _>>
         ));
 
-        let key = call_seq.get_caching_doublet();
-<<<<<<< HEAD
-        if need_cache && !CACHE.contains(key) {
-=======
         if need_cache {
->>>>>>> ab438612
             return self.set_cached_data(
                 call_seq,
                 res_iter,
