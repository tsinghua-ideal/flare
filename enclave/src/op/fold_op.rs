--- conflicted
+++ resolved
@@ -130,24 +130,7 @@
                     op.compute_start(call_seq, input, dep_info)
                 }
             } else {
-<<<<<<< HEAD
-                let result_iter = self.compute(&mut call_seq, input);
-                let mut acc = create_enc();
-                for result in result_iter {
-                    let block_enc = batch_encrypt(&result.collect::<Vec<_>>(), true);
-                    combine_enc(&mut acc, block_enc);
-                }
-                to_ptr(acc)
-=======
                 self.narrow(call_seq, input, dep_info)
-                // let result_iter = self.compute(&mut call_seq, input);
-                // let mut acc = create_enc();
-                // for result in result_iter {
-                //     let block_enc = batch_encrypt(&result.collect::<Vec<_>>(), true);
-                //     combine_enc(&mut acc, block_enc);
-                // }
-                // to_ptr(acc)
->>>>>>> ab438612
             }
         }
     }
