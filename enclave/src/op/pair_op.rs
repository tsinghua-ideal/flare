use std::hash::Hash;
use crate::aggregator::Aggregator;
use crate::partitioner::HashPartitioner;
use crate::op::*;

pub trait Pair<K, V>: Op<Item = (K, V)> + Send + Sync 
where 
    K: Data + Eq + Hash + Ord, 
    V: Data,
{
    #[track_caller]
    fn combine_by_key<C: Data>(
        &self,
        aggregator: Aggregator<K, V, C>,
        partitioner: Box<dyn Partitioner>,
    ) -> SerArc<dyn Op<Item = (K, C)>>
    where
        Self: Sized + 'static,
    {
        let new_op = SerArc::new(Shuffled::new(
            self.get_op(),
            Arc::new(aggregator),
            partitioner,
        ));
        if !self.get_context().get_is_tail_comp() {
            insert_opmap(new_op.get_op_id(), new_op.get_op_base());
        }
        new_op
    }

    #[track_caller]
    fn group_by_key(&self, num_splits: usize) -> SerArc<dyn Op<Item = (K, Vec<V>)>>
    where
        Self: Sized + 'static,
    {
        self.group_by_key_using_partitioner(
            Box::new(HashPartitioner::<K>::new(num_splits)) as Box<dyn Partitioner>
        )
    }

    #[track_caller]
    fn group_by_key_using_partitioner<>(
        &self,
        partitioner: Box<dyn Partitioner>,
    ) -> SerArc<dyn Op<Item = (K, Vec<V>)>>
    where
        Self: Sized + 'static,
    {
        self.combine_by_key(Aggregator::<K, V, _>::default(), partitioner)
    }

    #[track_caller]
    fn reduce_by_key<F>(&self, func: F, num_splits: usize) -> SerArc<dyn Op<Item = (K, V)>>
    where
        Self: Sized + 'static,
        F: SerFunc((V, V)) -> V,     
    {
        self.reduce_by_key_using_partitioner(
            func,
            Box::new(HashPartitioner::<K>::new(num_splits)) as Box<dyn Partitioner>,
        )
    }

    #[track_caller]
    fn reduce_by_key_using_partitioner<F>(
        &self,
        func: F,
        partitioner: Box<dyn Partitioner>,
    ) -> SerArc<dyn Op<Item = (K, V)>>
    where
        F: SerFunc((V, V)) -> V,
        Self: Sized + 'static,
    {
        let create_combiner = Box::new(|v: V| v);
        let f_clone = func.clone();
        let merge_value = Box::new(move |(buf, v)| { (f_clone)((buf, v)) });
        let merge_combiners = Box::new(move |(b1, b2)| { (func)((b1, b2)) });
        let aggregator = Aggregator::new(create_combiner, merge_value, merge_combiners);
        self.combine_by_key(aggregator, partitioner)
    }

    #[track_caller]
    fn values(
        &self,
    ) -> SerArc<dyn Op<Item = V>>
    where
        Self: Sized,
    {
        let new_op = SerArc::new(Values::new(self.get_op()));
        if !self.get_context().get_is_tail_comp() {
            insert_opmap(new_op.get_op_id(), new_op.get_op_base());
        }
        new_op
    }

    #[track_caller]
    fn map_values<U, F>(
        &self,
        f: F,
    ) -> SerArc<dyn Op<Item = (K, U)>>
    where
        Self: Sized,
        F: SerFunc(V) -> U + Clone,
        U: Data,
    {
        let new_op = SerArc::new(MappedValues::new(self.get_op(), f));
        if !self.get_context().get_is_tail_comp() {
            insert_opmap(new_op.get_op_id(), new_op.get_op_base());
        }
        new_op
    }

    #[track_caller]
    fn flat_map_values<U, F>(
        &self,
        f: F,
    ) -> SerArc<dyn Op<Item = (K, U)>>
    where
        Self: Sized,
        F: SerFunc(V) -> Box<dyn Iterator<Item = U>> + Clone,
        U: Data,
    {
        let new_op = SerArc::new(FlatMappedValues::new(self.get_op(), f));
        if !self.get_context().get_is_tail_comp() {
            insert_opmap(new_op.get_op_id(), new_op.get_op_base());
        }
        new_op
    }

    #[track_caller]
    fn join<W>(
        &self,
        other: SerArc<dyn Op<Item = (K, W)>>,
        num_splits: usize,
    ) -> SerArc<dyn Op<Item = (K, (V, W))>> 
    where
        W: Data,
    {
        let f = Box::new(|v: (Vec<V>, Vec<W>)| {
            let (vs, ws) = v;
            let combine = vs
                .into_iter()
                .flat_map(move |v| ws.clone().into_iter().map(move |w| (v.clone(), w)));
            Box::new(combine) as Box<dyn Iterator<Item = (V, W)>>
        });

        let cogrouped = self.cogroup(
            other,
            Box::new(HashPartitioner::<K>::new(num_splits)) as Box<dyn Partitioner>,
        );
        self.get_context().add_num(1);
        cogrouped.flat_map_values(Box::new(f))
    }

    #[track_caller]
    fn cogroup<W>(
        &self,
        other: SerArc<dyn Op<Item = (K, W)>>,
        partitioner: Box<dyn Partitioner>,
    ) -> SerArc<dyn Op<Item = (K, (Vec<V>, Vec<W>))>> 
    where
        W: Data,
    {
        let mut cogrouped = CoGrouped::new(self.get_op(), other.get_op(), partitioner);
        cogrouped.is_for_join = true;
        let new_op = SerArc::new(cogrouped);
        if !self.get_context().get_is_tail_comp() {
            insert_opmap(new_op.get_op_id(), new_op.get_op_base());
        }
        new_op
    }

}

// Implementing the Pair trait for all types which implements Op
impl<K, V, T> Pair<K, V> for T
where
    T: Op<Item = (K, V)>,
    K: Data + Eq + Hash + Ord, 
    V: Data, 
{}

impl<K, V, T> Pair<K, V> for SerArc<T>
where
    T: Op<Item = (K, V)>,
    K: Data + Eq + Hash + Ord, 
    V: Data, 
{}

pub struct Values<K, V>
where
    K: Data,
    V: Data,
{ 
    vals: Arc<OpVals>,
    next_deps: Arc<RwLock<HashMap<(OpId, OpId), Dependency>>>,
    prev: Arc<dyn Op<Item = (K, V)>>,
    cache_space: Arc<Mutex<HashMap<(usize, usize), Vec<Vec<V>>>>>,
}

impl<K, V> Clone for Values<K, V>
where
    K: Data,
    V: Data,
{
    fn clone(&self) -> Self {
        Values { 
            vals: self.vals.clone(),
            next_deps: self.next_deps.clone(),
            prev: self.prev.clone(),
            cache_space: self.cache_space.clone(),
        }
    }
}

impl<K, V> Values<K, V>
where
    K: Data,
    V: Data,
{
    #[track_caller]
    fn new(prev: Arc<dyn Op<Item = (K, V)>>) -> Self {
        let mut vals = OpVals::new(prev.get_context(), prev.number_of_splits());
        let cur_id = vals.id;
        let prev_id = prev.get_op_id();
        vals.deps
            .push(Dependency::NarrowDependency(Arc::new(
                OneToOneDependency::new(prev_id, cur_id),
            )));
        let vals = Arc::new(vals);
        prev.get_next_deps().write().unwrap().insert(
            (prev_id, cur_id),
            Dependency::NarrowDependency(
                Arc::new(OneToOneDependency::new(prev_id, cur_id))
            )
        ); 
        Values {
            vals,
            next_deps: Arc::new(RwLock::new(HashMap::new())),
            prev,
            cache_space: Arc::new(Mutex::new(HashMap::new()))
        }
    }
}

impl<K, V> OpBase for Values<K, V>
where
    K: Data,
    V: Data,
{
    fn build_enc_data_sketch(&self, p_buf: *mut u8, p_data_enc: *mut u8, dep_info: &DepInfo) {
        match dep_info.dep_type() {
            0 | 1 => self.step0_of_clone(p_buf, p_data_enc, dep_info),
            _ => panic!("invalid is_shuffle"),
        }
    }

    fn clone_enc_data_out(&self, p_out: usize, p_data_enc: *mut u8, dep_info: &DepInfo) {
        match dep_info.dep_type() {
            0 | 1 => self.step1_of_clone(p_out, p_data_enc, dep_info), 
            _ => panic!("invalid is_shuffle"),
        }   
    }

    fn call_free_res_enc(&self, res_ptr: *mut u8, is_enc: bool, dep_info: &DepInfo) {
        match dep_info.dep_type() {
            0 => self.free_res_enc(res_ptr, is_enc),
            1 => {
                let shuf_dep = self.get_next_shuf_dep(dep_info).unwrap();
                shuf_dep.free_res_enc(res_ptr, is_enc);
            },
            _ => panic!("invalid is_shuffle"),
        }
    }

    fn fix_split_num(&self, split_num: usize) {
        self.vals.split_num.store(split_num, atomic::Ordering::SeqCst);
    }

    fn get_op_id(&self) -> OpId {
        self.vals.id
    }

    fn get_context(&self) -> Arc<Context> {
        self.vals.context.upgrade().unwrap()
    }

    fn get_deps(&self) -> Vec<Dependency> {
        self.vals.deps.clone()
    }

    fn get_next_deps(&self) -> Arc<RwLock<HashMap<(OpId, OpId), Dependency>>> {
        self.next_deps.clone()
    }

    fn is_in_loop(&self) -> bool {
        self.vals.in_loop
    }

    fn number_of_splits(&self) -> usize {
        self.vals.split_num.load(atomic::Ordering::SeqCst)
    }

    fn etake(&self, input: *const u8, should_take: usize, have_take: &mut usize) -> *mut u8 {
        self.take_(input ,should_take, have_take)
    }
    
    fn iterator_start(&self, mut call_seq: NextOpId, input: Input, dep_info: &DepInfo) -> *mut u8 {
        
		self.compute_start(call_seq, input, dep_info)
    }

    fn randomize_in_place(&self, input: *const u8, seed: Option<u64>, num: u64) -> *mut u8 {
        self.randomize_in_place_(input, seed, num)
    }

    fn __to_arc_op(self: Arc<Self>, id: TypeId) -> Option<TraitObject> {
        if id == TypeId::of::<dyn Op<Item = V>>() {
            let x = std::ptr::null::<Self>() as *const dyn Op<Item = V>;
            let vtable = unsafe {
                std::mem::transmute::<_, TraitObject>(x).vtable
            };
            let data = Arc::into_raw(self);
            Some(TraitObject {
                data: data as *mut (),
                vtable: vtable,
            })
        } else {
            None
        }
    }

}


impl<K, V> Op for Values<K, V>
where
    K: Data,
    V: Data,
{   
    type Item = V;
    
    fn get_op(&self) -> Arc<dyn Op<Item = Self::Item>> {
        Arc::new(self.clone())
    }

    fn get_op_base(&self) -> Arc<dyn OpBase> {
        Arc::new(self.clone()) as Arc<dyn OpBase>
    }

<<<<<<< HEAD
=======
    fn get_cache_space(&self) -> Arc<Mutex<HashMap<(usize, usize), Vec<Vec<Self::Item>>>>> {
        self.cache_space.clone()
    }

>>>>>>> ab438612
    fn compute_start(&self, mut call_seq: NextOpId, input: Input, dep_info: &DepInfo) -> *mut u8 {
        match dep_info.dep_type() {
            0 => {
                self.narrow(call_seq, input, dep_info)
            },
            1 => {
                self.shuffle(call_seq, input, dep_info)
            },
            _ => panic!("Invalid is_shuffle")
        }
    }
    
    fn compute(&self, call_seq: &mut NextOpId, input: Input) -> ResIter<Self::Item> {
        let data_ptr = input.data;
        let have_cache = call_seq.have_cache();
        let need_cache = call_seq.need_cache();
        let is_caching_final_rdd = call_seq.is_caching_final_rdd();

        if have_cache {
            assert_eq!(data_ptr as usize, 0 as usize);
            return self.get_and_remove_cached_data(call_seq);
        }
        
        let opb = call_seq.get_next_op().clone();
        let res_iter= if opb.get_op_id() == self.prev.get_op_id() {
            self.prev.compute(call_seq, input)
        } else {
            let op = opb.to_arc_op::<dyn Op<Item = (K, V)>>().unwrap();
            op.compute(call_seq, input)
        };
        let res_iter = Box::new(res_iter.map(|res_iter| 
            Box::new(res_iter.map(move |(k, v)| v)) as Box<dyn Iterator<Item = _>>
        ));

        let key = call_seq.get_caching_doublet();
<<<<<<< HEAD
        if need_cache && !CACHE.contains(key) {
=======
        if need_cache {
>>>>>>> ab438612
            return self.set_cached_data(
                call_seq,
                res_iter,
                is_caching_final_rdd,
            )
        }
        res_iter
    }
}


pub struct MappedValues<K, V, U, F>
where
    K: Data,
    V: Data,
    U: Data,
    F: Func(V) -> U + Clone,
{ 
    vals: Arc<OpVals>,
    next_deps: Arc<RwLock<HashMap<(OpId, OpId), Dependency>>>,
    prev: Arc<dyn Op<Item = (K, V)>>,
    f: F,
    cache_space: Arc<Mutex<HashMap<(usize, usize), Vec<Vec<(K, U)>>>>>,
}

impl<K, V, U, F> Clone for MappedValues<K, V, U, F>
where
    K: Data,
    V: Data,
    U: Data,
    F: Func(V) -> U + Clone,
{
    fn clone(&self) -> Self {
        MappedValues { 
            vals: self.vals.clone(),
            next_deps: self.next_deps.clone(),
            prev: self.prev.clone(),
            f: self.f.clone(),
            cache_space: self.cache_space.clone(),
        }
    }
}

impl<K, V, U, F> MappedValues<K, V, U, F>
where
    K: Data,
    V: Data,
    U: Data,
    F: Func(V) -> U + Clone,
{
    #[track_caller]
    fn new(prev: Arc<dyn Op<Item = (K, V)>>, f: F) -> Self {
        let mut vals = OpVals::new(prev.get_context(), prev.number_of_splits());
        let cur_id = vals.id;
        let prev_id = prev.get_op_id();
        vals.deps
            .push(Dependency::NarrowDependency(Arc::new(
                OneToOneDependency::new(prev_id, cur_id),
            )));
        let vals = Arc::new(vals);
        prev.get_next_deps().write().unwrap().insert(
            (prev_id, cur_id),
            Dependency::NarrowDependency(
                Arc::new(OneToOneDependency::new(prev_id, cur_id))
            )
        ); 
        MappedValues {
            vals,
            next_deps: Arc::new(RwLock::new(HashMap::new())),
            prev,
            f,
            cache_space: Arc::new(Mutex::new(HashMap::new())),
        }
    }
}

impl<K, V, U, F> OpBase for MappedValues<K, V, U, F>
where
    K: Data,
    V: Data,
    U: Data,
    F: SerFunc(V) -> U + Clone,
{
    fn build_enc_data_sketch(&self, p_buf: *mut u8, p_data_enc: *mut u8, dep_info: &DepInfo) {
        match dep_info.dep_type() {
            0 | 1 => self.step0_of_clone(p_buf, p_data_enc, dep_info),
            _ => panic!("invalid is_shuffle"),
        }
    }

    fn clone_enc_data_out(&self, p_out: usize, p_data_enc: *mut u8, dep_info: &DepInfo) {
        match dep_info.dep_type() {
            0 | 1 => self.step1_of_clone(p_out, p_data_enc, dep_info), 
            _ => panic!("invalid is_shuffle"),
        }   
    }

    fn call_free_res_enc(&self, res_ptr: *mut u8, is_enc: bool, dep_info: &DepInfo) {
        match dep_info.dep_type() {
            0 => self.free_res_enc(res_ptr, is_enc),
            1 => {
                let shuf_dep = self.get_next_shuf_dep(dep_info).unwrap();
                shuf_dep.free_res_enc(res_ptr, is_enc);
            },
            _ => panic!("invalid is_shuffle"),
        }
    }

    fn fix_split_num(&self, split_num: usize) {
        self.vals.split_num.store(split_num, atomic::Ordering::SeqCst);
    }

    fn get_op_id(&self) -> OpId {
        self.vals.id
    }

    fn get_context(&self) -> Arc<Context> {
        self.vals.context.upgrade().unwrap()
    }

    fn get_deps(&self) -> Vec<Dependency> {
        self.vals.deps.clone()
    }

    fn get_next_deps(&self) -> Arc<RwLock<HashMap<(OpId, OpId), Dependency>>> {
        self.next_deps.clone()
    }    

    fn is_in_loop(&self) -> bool {
        self.vals.in_loop
    }

    fn number_of_splits(&self) -> usize {
        self.vals.split_num.load(atomic::Ordering::SeqCst)
    }
    
    fn etake(&self, input: *const u8, should_take: usize, have_take: &mut usize) -> *mut u8 {
        self.take_(input ,should_take, have_take)
    }

    fn iterator_start(&self, mut call_seq: NextOpId, input: Input, dep_info: &DepInfo) -> *mut u8 {
        
		self.compute_start(call_seq, input, dep_info)
    }

    fn randomize_in_place(&self, input: *const u8, seed: Option<u64>, num: u64) -> *mut u8 {
        self.randomize_in_place_(input, seed, num)
    }

    fn __to_arc_op(self: Arc<Self>, id: TypeId) -> Option<TraitObject> {
        if id == TypeId::of::<dyn Op<Item = (K, U)>>() {
            let x = std::ptr::null::<Self>() as *const dyn Op<Item = (K, U)>;
            let vtable = unsafe {
                std::mem::transmute::<_, TraitObject>(x).vtable
            };
            let data = Arc::into_raw(self);
            Some(TraitObject {
                data: data as *mut (),
                vtable: vtable,
            })
        } else {
            None
        }
    }

}


impl<K, V, U, F> Op for MappedValues<K, V, U, F>
where
    K: Data,
    V: Data,
    U: Data,
    F: SerFunc(V) -> U + Clone,
{   
    type Item = (K, U);
    
    fn get_op(&self) -> Arc<dyn Op<Item = Self::Item>> {
        Arc::new(self.clone())
    }

    fn get_op_base(&self) -> Arc<dyn OpBase> {
        Arc::new(self.clone()) as Arc<dyn OpBase>
    }

<<<<<<< HEAD
=======
    fn get_cache_space(&self) -> Arc<Mutex<HashMap<(usize, usize), Vec<Vec<Self::Item>>>>> {
        self.cache_space.clone()
    }

>>>>>>> ab438612
    fn compute_start(&self, mut call_seq: NextOpId, input: Input, dep_info: &DepInfo) -> *mut u8 {
        match dep_info.dep_type() {
            0 => {
                self.narrow(call_seq, input, dep_info)
            },
            1 => {
                self.shuffle(call_seq, input, dep_info)
            },
            _ => panic!("Invalid is_shuffle")
        }
    }
    
    fn compute(&self, call_seq: &mut NextOpId, input: Input) -> ResIter<Self::Item> {
        let data_ptr = input.data;
        let have_cache = call_seq.have_cache();
        let need_cache = call_seq.need_cache();
        let is_caching_final_rdd = call_seq.is_caching_final_rdd();

        if have_cache {
            assert_eq!(data_ptr as usize, 0 as usize);
            return self.get_and_remove_cached_data(call_seq);
        }
        
        let mut f = self.f.clone();
        match call_seq.get_ser_captured_var() {
            Some(ser) => f.deser_captured_var(ser),
            None  => (),
        }
        let opb = call_seq.get_next_op().clone();
        let res_iter = if opb.get_op_id() == self.prev.get_op_id() {
            self.prev.compute(call_seq, input)
        } else {
            let op = opb.to_arc_op::<dyn Op<Item = (K, V)>>().unwrap();
            op.compute(call_seq, input)
        };
        let res_iter = Box::new(res_iter.map(move |res_iter| {
            let f = f.clone();
            Box::new(res_iter.map(move |(k, v)| (k, f(v)))) as Box<dyn Iterator<Item = _>>
        }));

        let key = call_seq.get_caching_doublet();
<<<<<<< HEAD
        if need_cache && !CACHE.contains(key) {
=======
        if need_cache {
>>>>>>> ab438612
            return self.set_cached_data(
                call_seq,
                res_iter,
                is_caching_final_rdd,
            )
        }
        res_iter
    }
}

pub struct FlatMappedValues<K, V, U, F>
where
    K: Data,
    V: Data,
    U: Data,
    F: Func(V) -> Box<dyn Iterator<Item = U>> + Clone,
{
    vals: Arc<OpVals>,
    next_deps: Arc<RwLock<HashMap<(OpId, OpId), Dependency>>>,
    prev: Arc<dyn Op<Item = (K, V)>>,
    f: F,    
    cache_space: Arc<Mutex<HashMap<(usize, usize), Vec<Vec<(K, U)>>>>>,
}

impl<K, V, U, F> Clone for FlatMappedValues<K, V, U, F>
where
    K: Data,
    V: Data,
    U: Data,
    F: Func(V) -> Box<dyn Iterator<Item = U>> + Clone,
{
    fn clone(&self) -> Self {
        FlatMappedValues {
            vals: self.vals.clone(),
            next_deps: self.next_deps.clone(),
            prev: self.prev.clone(),
            f: self.f.clone(),
            cache_space: self.cache_space.clone(),
        }
    }
}

impl<K, V, U, F> FlatMappedValues<K, V, U, F>
where
    K: Data,
    V: Data,
    U: Data,
    F: Func(V) -> Box<dyn Iterator<Item = U>> + Clone,
{
    #[track_caller]
    fn new(prev: Arc<dyn Op<Item = (K, V)>>, f: F) -> Self {
        let mut vals = OpVals::new(prev.get_context(), prev.number_of_splits());
        let cur_id = vals.id;
        let prev_id = prev.get_op_id();
        vals.deps
            .push(Dependency::NarrowDependency(Arc::new(
                OneToOneDependency::new(prev_id, cur_id),
            )));
        let vals = Arc::new(vals);
        prev.get_next_deps().write().unwrap().insert(
            (prev_id, cur_id),
            Dependency::NarrowDependency(
                Arc::new(OneToOneDependency::new(prev_id, cur_id))
            )
        );
        FlatMappedValues {
            vals,
            next_deps: Arc::new(RwLock::new(HashMap::new())),
            prev,
            f,
            cache_space: Arc::new(Mutex::new(HashMap::new())),
        }
    }
}

impl<K, V, U, F> OpBase for FlatMappedValues<K, V, U, F>
where
    K: Data,
    V: Data,
    U: Data,
    F: SerFunc(V) -> Box<dyn Iterator<Item = U>>,
{
    fn build_enc_data_sketch(&self, p_buf: *mut u8, p_data_enc: *mut u8, dep_info: &DepInfo) {
        match dep_info.dep_type() {
            0 | 1 => self.step0_of_clone(p_buf, p_data_enc, dep_info),
            _ => panic!("invalid is_shuffle"),
        }
    }

    fn clone_enc_data_out(&self, p_out: usize, p_data_enc: *mut u8, dep_info: &DepInfo) {
        match dep_info.dep_type() {
            0 | 1 => self.step1_of_clone(p_out, p_data_enc, dep_info), 
            _ => panic!("invalid is_shuffle"),
        }   
    }

    fn call_free_res_enc(&self, res_ptr: *mut u8, is_enc: bool, dep_info: &DepInfo) {
        match dep_info.dep_type() {
            0 => self.free_res_enc(res_ptr, is_enc),
            1 => {
                let shuf_dep = self.get_next_shuf_dep(dep_info).unwrap();
                shuf_dep.free_res_enc(res_ptr, is_enc);
            },
            _ => panic!("invalid is_shuffle"),
        }
    }

    fn fix_split_num(&self, split_num: usize) {
        self.vals.split_num.store(split_num, atomic::Ordering::SeqCst);
    }

    fn get_op_id(&self) -> OpId {
        self.vals.id
    }

    fn get_context(&self) -> Arc<Context> {
        self.vals.context.upgrade().unwrap()
    }

    fn get_deps(&self) -> Vec<Dependency> {
        self.vals.deps.clone()
    }

    fn get_next_deps(&self) -> Arc<RwLock<HashMap<(OpId, OpId), Dependency>>> {
        self.next_deps.clone()
    }

    fn is_in_loop(&self) -> bool {
        self.vals.in_loop
    }
    
    fn number_of_splits(&self) -> usize {
        self.vals.split_num.load(atomic::Ordering::SeqCst)
    }

    fn iterator_start(&self, mut call_seq: NextOpId, input: Input, dep_info: &DepInfo) -> *mut u8 {
        
		self.compute_start(call_seq, input, dep_info)
    }

    fn randomize_in_place(&self, input: *const u8, seed: Option<u64>, num: u64) -> *mut u8 {
        self.randomize_in_place_(input, seed, num)
    }

    fn etake(&self, input: *const u8, should_take: usize, have_take: &mut usize) -> *mut u8 {
        self.take_(input ,should_take, have_take)
    }

    fn __to_arc_op(self: Arc<Self>, id: TypeId) -> Option<TraitObject> {
        if id == TypeId::of::<dyn Op<Item = (K, U)>>() {
            let x = std::ptr::null::<Self>() as *const dyn Op<Item = (K, U)>;
            let vtable = unsafe {
                std::mem::transmute::<_, TraitObject>(x).vtable
            };
            let data = Arc::into_raw(self);
            Some(TraitObject {
                data: data as *mut (),
                vtable: vtable,
            })
        } else {
            None
        }
    }
}

impl<K, V, U, F> Op for FlatMappedValues<K, V, U, F>
where
    K: Data,
    V: Data,
    U: Data,
    F: SerFunc(V) -> Box<dyn Iterator<Item = U>>,
{
    type Item = (K, U);
    
    fn get_op(&self) -> Arc<dyn Op<Item = Self::Item>> {
        Arc::new(self.clone())
    }

    fn get_op_base(&self) -> Arc<dyn OpBase> {
        Arc::new(self.clone()) as Arc<dyn OpBase>
    }

<<<<<<< HEAD
=======
    fn get_cache_space(&self) -> Arc<Mutex<HashMap<(usize, usize), Vec<Vec<Self::Item>>>>> {
        self.cache_space.clone()
    }

>>>>>>> ab438612
    fn compute_start(&self, mut call_seq: NextOpId, input: Input, dep_info: &DepInfo) -> *mut u8 {
        match dep_info.dep_type() {
            0 => {       //narrow
                self.narrow(call_seq, input, dep_info)
            },
            1 => {      //Shuffle write
                self.shuffle(call_seq, input, dep_info)
            },
            _ => panic!("Invalid is_shuffle")
        }
    }

    fn compute(&self, call_seq: &mut NextOpId, input: Input) -> ResIter<Self::Item> {
        let data_ptr = input.data;
        let have_cache = call_seq.have_cache();
        let need_cache = call_seq.need_cache();
        let is_caching_final_rdd = call_seq.is_caching_final_rdd();

        if have_cache {
            assert_eq!(data_ptr as usize, 0 as usize);
            return self.get_and_remove_cached_data(call_seq);
        }

        let mut f = self.f.clone();
        match call_seq.get_ser_captured_var() {
            Some(ser) => f.deser_captured_var(ser),
            None  => (),
        }
        let opb = call_seq.get_next_op().clone();
        let res_iter = if opb.get_op_id() == self.prev.get_op_id() {
            self.prev.compute(call_seq, input)
        } else {
            let op = opb.to_arc_op::<dyn Op<Item = (K, V)>>().unwrap();
            op.compute(call_seq, input)
        };

        let res_iter = Box::new(res_iter.map(move |res_iter| {
            let f = f.clone();
            Box::new(res_iter.flat_map(move |(k, v)| f(v).map(move |x| (k.clone(), x)))) as Box<dyn Iterator<Item = _>>
        }));

        let key = call_seq.get_caching_doublet();
<<<<<<< HEAD
        if need_cache && !CACHE.contains(key) {
=======
        if need_cache {
>>>>>>> ab438612
            return self.set_cached_data(
                call_seq,
                res_iter,
                is_caching_final_rdd,
            )
        }
        res_iter
    }
}<|MERGE_RESOLUTION|>--- conflicted
+++ resolved
@@ -348,13 +348,10 @@
         Arc::new(self.clone()) as Arc<dyn OpBase>
     }
 
-<<<<<<< HEAD
-=======
     fn get_cache_space(&self) -> Arc<Mutex<HashMap<(usize, usize), Vec<Vec<Self::Item>>>>> {
         self.cache_space.clone()
     }
 
->>>>>>> ab438612
     fn compute_start(&self, mut call_seq: NextOpId, input: Input, dep_info: &DepInfo) -> *mut u8 {
         match dep_info.dep_type() {
             0 => {
@@ -389,12 +386,7 @@
             Box::new(res_iter.map(move |(k, v)| v)) as Box<dyn Iterator<Item = _>>
         ));
 
-        let key = call_seq.get_caching_doublet();
-<<<<<<< HEAD
-        if need_cache && !CACHE.contains(key) {
-=======
         if need_cache {
->>>>>>> ab438612
             return self.set_cached_data(
                 call_seq,
                 res_iter,
@@ -580,13 +572,10 @@
         Arc::new(self.clone()) as Arc<dyn OpBase>
     }
 
-<<<<<<< HEAD
-=======
     fn get_cache_space(&self) -> Arc<Mutex<HashMap<(usize, usize), Vec<Vec<Self::Item>>>>> {
         self.cache_space.clone()
     }
 
->>>>>>> ab438612
     fn compute_start(&self, mut call_seq: NextOpId, input: Input, dep_info: &DepInfo) -> *mut u8 {
         match dep_info.dep_type() {
             0 => {
@@ -627,12 +616,7 @@
             Box::new(res_iter.map(move |(k, v)| (k, f(v)))) as Box<dyn Iterator<Item = _>>
         }));
 
-        let key = call_seq.get_caching_doublet();
-<<<<<<< HEAD
-        if need_cache && !CACHE.contains(key) {
-=======
         if need_cache {
->>>>>>> ab438612
             return self.set_cached_data(
                 call_seq,
                 res_iter,
@@ -815,13 +799,10 @@
         Arc::new(self.clone()) as Arc<dyn OpBase>
     }
 
-<<<<<<< HEAD
-=======
     fn get_cache_space(&self) -> Arc<Mutex<HashMap<(usize, usize), Vec<Vec<Self::Item>>>>> {
         self.cache_space.clone()
     }
 
->>>>>>> ab438612
     fn compute_start(&self, mut call_seq: NextOpId, input: Input, dep_info: &DepInfo) -> *mut u8 {
         match dep_info.dep_type() {
             0 => {       //narrow
@@ -863,12 +844,7 @@
             Box::new(res_iter.flat_map(move |(k, v)| f(v).map(move |x| (k.clone(), x)))) as Box<dyn Iterator<Item = _>>
         }));
 
-        let key = call_seq.get_caching_doublet();
-<<<<<<< HEAD
-        if need_cache && !CACHE.contains(key) {
-=======
         if need_cache {
->>>>>>> ab438612
             return self.set_cached_data(
                 call_seq,
                 res_iter,
