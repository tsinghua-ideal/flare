use std::hash::Hash;
use crate::aggregator::Aggregator;
use crate::partitioner::HashPartitioner;
use crate::op::*;

pub trait Pair<K, V>: Op<Item = (K, V)> + Send + Sync 
where 
    K: Data + Eq + Hash + Ord, 
    V: Data,
{
    #[track_caller]
    fn combine_by_key<C: Data>(
        &self,
        aggregator: Aggregator<K, V, C>,
        partitioner: Box<dyn Partitioner>,
    ) -> SerArc<dyn Op<Item = (K, C)>>
    where
        Self: Sized + 'static,
    {
        let new_op = SerArc::new(Shuffled::new(
            self.get_op(),
            Arc::new(aggregator),
            partitioner,
        ));
        if !self.get_context().get_is_tail_comp() {
            insert_opmap(new_op.get_op_id(), new_op.get_op_base());
        }
        new_op
    }

    #[track_caller]
    fn group_by_key(&self, num_splits: usize) -> SerArc<dyn Op<Item = (K, Vec<V>)>>
    where
        Self: Sized + 'static,
    {
        self.group_by_key_using_partitioner(
            Box::new(HashPartitioner::<K>::new(num_splits)) as Box<dyn Partitioner>
        )
    }

    #[track_caller]
    fn group_by_key_using_partitioner<>(
        &self,
        partitioner: Box<dyn Partitioner>,
    ) -> SerArc<dyn Op<Item = (K, Vec<V>)>>
    where
        Self: Sized + 'static,
    {
        self.combine_by_key(Aggregator::<K, V, _>::default(), partitioner)
    }

    #[track_caller]
    fn reduce_by_key<F>(&self, func: F, num_splits: usize) -> SerArc<dyn Op<Item = (K, V)>>
    where
        Self: Sized + 'static,
        F: SerFunc((V, V)) -> V,     
    {
        self.reduce_by_key_using_partitioner(
            func,
            Box::new(HashPartitioner::<K>::new(num_splits)) as Box<dyn Partitioner>,
        )
    }

    #[track_caller]
    fn reduce_by_key_using_partitioner<F>(
        &self,
        func: F,
        partitioner: Box<dyn Partitioner>,
    ) -> SerArc<dyn Op<Item = (K, V)>>
    where
        F: SerFunc((V, V)) -> V,
        Self: Sized + 'static,
    {
        let create_combiner = Box::new(|v: V| v);
        let f_clone = func.clone();
        let merge_value = Box::new(move |(buf, v)| { (f_clone)((buf, v)) });
        let merge_combiners = Box::new(move |(b1, b2)| { (func)((b1, b2)) });
        let aggregator = Aggregator::new(create_combiner, merge_value, merge_combiners);
        self.combine_by_key(aggregator, partitioner)
    }

    #[track_caller]
    fn values(
        &self,
    ) -> SerArc<dyn Op<Item = V>>
    where
        Self: Sized,
    {
        let new_op = SerArc::new(Values::new(self.get_op()));
        if !self.get_context().get_is_tail_comp() {
            insert_opmap(new_op.get_op_id(), new_op.get_op_base());
        }
        new_op
    }

    #[track_caller]
    fn map_values<U, F>(
        &self,
        f: F,
    ) -> SerArc<dyn Op<Item = (K, U)>>
    where
        Self: Sized,
        F: SerFunc(V) -> U + Clone,
        U: Data,
    {
        let new_op = SerArc::new(MappedValues::new(self.get_op(), f));
        if !self.get_context().get_is_tail_comp() {
            insert_opmap(new_op.get_op_id(), new_op.get_op_base());
        }
        new_op
    }

    #[track_caller]
    fn flat_map_values<U, F>(
        &self,
        f: F,
    ) -> SerArc<dyn Op<Item = (K, U)>>
    where
        Self: Sized,
        F: SerFunc(V) -> Box<dyn Iterator<Item = U>> + Clone,
        U: Data,
    {
        let new_op = SerArc::new(FlatMappedValues::new(self.get_op(), f));
        if !self.get_context().get_is_tail_comp() {
            insert_opmap(new_op.get_op_id(), new_op.get_op_base());
        }
        new_op
    }

    #[track_caller]
    fn join<W>(
        &self,
        other: SerArc<dyn Op<Item = (K, W)>>,
        num_splits: usize,
    ) -> SerArc<dyn Op<Item = (K, (V, W))>> 
    where
        W: Data,
    {
        let f = Box::new(|v: (Vec<V>, Vec<W>)| {
            let (vs, ws) = v;
            let combine = vs
                .into_iter()
                .flat_map(move |v| ws.clone().into_iter().map(move |w| (v.clone(), w)));
            Box::new(combine) as Box<dyn Iterator<Item = (V, W)>>
        });

        let cogrouped = self.cogroup(
            other,
            Box::new(HashPartitioner::<K>::new(num_splits)) as Box<dyn Partitioner>,
        );
        self.get_context().add_num(1);
        cogrouped.flat_map_values(Box::new(f))
    }

    #[track_caller]
    fn cogroup<W>(
        &self,
        other: SerArc<dyn Op<Item = (K, W)>>,
        partitioner: Box<dyn Partitioner>,
    ) -> SerArc<dyn Op<Item = (K, (Vec<V>, Vec<W>))>> 
    where
        W: Data,
    {
        let mut cogrouped = CoGrouped::new(self.get_op(), other.get_op(), partitioner);
        cogrouped.is_for_join = true;
        let new_op = SerArc::new(cogrouped);
        if !self.get_context().get_is_tail_comp() {
            insert_opmap(new_op.get_op_id(), new_op.get_op_base());
        }
        new_op
    }

}

// Implementing the Pair trait for all types which implements Op
impl<K, V, T> Pair<K, V> for T
where
    T: Op<Item = (K, V)>,
    K: Data + Eq + Hash + Ord, 
    V: Data, 
{}

impl<K, V, T> Pair<K, V> for SerArc<T>
where
    T: Op<Item = (K, V)>,
    K: Data + Eq + Hash + Ord, 
    V: Data, 
{}

pub struct Values<K, V>
where
    K: Data,
    V: Data,
{ 
    vals: Arc<OpVals>,
    next_deps: Arc<RwLock<HashMap<(OpId, OpId), Dependency>>>,
    prev: Arc<dyn Op<Item = (K, V)>>,
    cache_space: Arc<Mutex<HashMap<(usize, usize), Vec<Vec<V>>>>>,
}

impl<K, V> Clone for Values<K, V>
where
    K: Data,
    V: Data,
{
    fn clone(&self) -> Self {
        Values { 
            vals: self.vals.clone(),
            next_deps: self.next_deps.clone(),
            prev: self.prev.clone(),
            cache_space: self.cache_space.clone(),
        }
    }
}

impl<K, V> Values<K, V>
where
    K: Data,
    V: Data,
{
    #[track_caller]
    fn new(prev: Arc<dyn Op<Item = (K, V)>>) -> Self {
        let mut vals = OpVals::new(prev.get_context(), prev.number_of_splits());
        let cur_id = vals.id;
        let prev_id = prev.get_op_id();
        vals.deps
            .push(Dependency::NarrowDependency(Arc::new(
                OneToOneDependency::new(prev_id, cur_id),
            )));
        let vals = Arc::new(vals);
        prev.get_next_deps().write().unwrap().insert(
            (prev_id, cur_id),
            Dependency::NarrowDependency(
                Arc::new(OneToOneDependency::new(prev_id, cur_id))
            )
        ); 
        Values {
            vals,
            next_deps: Arc::new(RwLock::new(HashMap::new())),
            prev,
            cache_space: Arc::new(Mutex::new(HashMap::new()))
        }
    }
}

impl<K, V> OpBase for Values<K, V>
where
    K: Data,
    V: Data,
{
    fn build_enc_data_sketch(&self, p_buf: *mut u8, p_data_enc: *mut u8, dep_info: &DepInfo) {
        match dep_info.dep_type() {
            0 | 1 => self.step0_of_clone(p_buf, p_data_enc, dep_info),
            _ => panic!("invalid is_shuffle"),
        }
    }

    fn clone_enc_data_out(&self, p_out: usize, p_data_enc: *mut u8, dep_info: &DepInfo) {
        match dep_info.dep_type() {
            0 | 1 => self.step1_of_clone(p_out, p_data_enc, dep_info), 
            _ => panic!("invalid is_shuffle"),
        }   
    }

    fn call_free_res_enc(&self, res_ptr: *mut u8, is_enc: bool, dep_info: &DepInfo) {
        match dep_info.dep_type() {
            0 => self.free_res_enc(res_ptr, is_enc),
            1 => {
                let shuf_dep = self.get_next_shuf_dep(dep_info).unwrap();
                shuf_dep.free_res_enc(res_ptr, is_enc);
            },
            _ => panic!("invalid is_shuffle"),
        }
    }

    fn fix_split_num(&self, split_num: usize) {
        self.vals.split_num.store(split_num, atomic::Ordering::SeqCst);
    }

    fn get_op_id(&self) -> OpId {
        self.vals.id
    }

    fn get_context(&self) -> Arc<Context> {
        self.vals.context.upgrade().unwrap()
    }

    fn get_deps(&self) -> Vec<Dependency> {
        self.vals.deps.clone()
    }

    fn get_next_deps(&self) -> Arc<RwLock<HashMap<(OpId, OpId), Dependency>>> {
        self.next_deps.clone()
    }

    fn is_in_loop(&self) -> bool {
        self.vals.in_loop
    }

    fn number_of_splits(&self) -> usize {
        self.vals.split_num.load(atomic::Ordering::SeqCst)
    }

    fn etake(&self, input: *const u8, should_take: usize, have_take: &mut usize) -> *mut u8 {
        self.take_(input ,should_take, have_take)
    }
    
    fn iterator_start(&self, mut call_seq: NextOpId, input: Input, dep_info: &DepInfo) -> *mut u8 {
        
		self.compute_start(call_seq, input, dep_info)
    }

    fn randomize_in_place(&self, input: *const u8, seed: Option<u64>, num: u64) -> *mut u8 {
        self.randomize_in_place_(input, seed, num)
    }

    fn __to_arc_op(self: Arc<Self>, id: TypeId) -> Option<TraitObject> {
        if id == TypeId::of::<dyn Op<Item = V>>() {
            let x = std::ptr::null::<Self>() as *const dyn Op<Item = V>;
            let vtable = unsafe {
                std::mem::transmute::<_, TraitObject>(x).vtable
            };
            let data = Arc::into_raw(self);
            Some(TraitObject {
                data: data as *mut (),
                vtable: vtable,
            })
        } else {
            None
        }
    }

}


impl<K, V> Op for Values<K, V>
where
    K: Data,
    V: Data,
{   
    type Item = V;
    
    fn get_op(&self) -> Arc<dyn Op<Item = Self::Item>> {
        Arc::new(self.clone())
    }

    fn get_op_base(&self) -> Arc<dyn OpBase> {
        Arc::new(self.clone()) as Arc<dyn OpBase>
    }

    fn get_cache_space(&self) -> Arc<Mutex<HashMap<(usize, usize), Vec<Vec<Self::Item>>>>> {
        self.cache_space.clone()
    }

    fn compute_start(&self, mut call_seq: NextOpId, input: Input, dep_info: &DepInfo) -> *mut u8 {
        match dep_info.dep_type() {
            0 => {
                self.narrow(call_seq, input, dep_info)
            },
            1 => {
                self.shuffle(call_seq, input, dep_info)
            },
            _ => panic!("Invalid is_shuffle")
        }
    }
    
    fn compute(&self, call_seq: &mut NextOpId, input: Input) -> ResIter<Self::Item> {
        let data_ptr = input.data;
        let have_cache = call_seq.have_cache();
        let need_cache = call_seq.need_cache();
        let is_caching_final_rdd = call_seq.is_caching_final_rdd();

        if have_cache {
            assert_eq!(data_ptr as usize, 0 as usize);
            return self.get_and_remove_cached_data(call_seq);
        }
        
        let opb = call_seq.get_next_op().clone();
        let res_iter= if opb.get_op_id() == self.prev.get_op_id() {
            self.prev.compute(call_seq, input)
        } else {
            let op = opb.to_arc_op::<dyn Op<Item = (K, V)>>().unwrap();
            op.compute(call_seq, input)
        };
        let res_iter = Box::new(res_iter.map(|res_iter| 
            Box::new(res_iter.map(move |(k, v)| v)) as Box<dyn Iterator<Item = _>>
        ));

        let key = call_seq.get_caching_doublet();
<<<<<<< HEAD
        if need_cache && !CACHE.contains(key) {
=======
        if need_cache {
>>>>>>> d13407e6
            return self.set_cached_data(
                call_seq,
                res_iter,
                is_caching_final_rdd,
            )
        }
        res_iter
    }
}


pub struct MappedValues<K, V, U, F>
where
    K: Data,
    V: Data,
    U: Data,
    F: Func(V) -> U + Clone,
{ 
    vals: Arc<OpVals>,
    next_deps: Arc<RwLock<HashMap<(OpId, OpId), Dependency>>>,
    prev: Arc<dyn Op<Item = (K, V)>>,
    f: F,
    cache_space: Arc<Mutex<HashMap<(usize, usize), Vec<Vec<(K, U)>>>>>,
}

impl<K, V, U, F> Clone for MappedValues<K, V, U, F>
where
    K: Data,
    V: Data,
    U: Data,
    F: Func(V) -> U + Clone,
{
    fn clone(&self) -> Self {
        MappedValues { 
            vals: self.vals.clone(),
            next_deps: self.next_deps.clone(),
            prev: self.prev.clone(),
            f: self.f.clone(),
            cache_space: self.cache_space.clone(),
        }
    }
}

impl<K, V, U, F> MappedValues<K, V, U, F>
where
    K: Data,
    V: Data,
    U: Data,
    F: Func(V) -> U + Clone,
{
    #[track_caller]
    fn new(prev: Arc<dyn Op<Item = (K, V)>>, f: F) -> Self {
        let mut vals = OpVals::new(prev.get_context(), prev.number_of_splits());
        let cur_id = vals.id;
        let prev_id = prev.get_op_id();
        vals.deps
            .push(Dependency::NarrowDependency(Arc::new(
                OneToOneDependency::new(prev_id, cur_id),
            )));
        let vals = Arc::new(vals);
        prev.get_next_deps().write().unwrap().insert(
            (prev_id, cur_id),
            Dependency::NarrowDependency(
                Arc::new(OneToOneDependency::new(prev_id, cur_id))
            )
        ); 
        MappedValues {
            vals,
            next_deps: Arc::new(RwLock::new(HashMap::new())),
            prev,
            f,
            cache_space: Arc::new(Mutex::new(HashMap::new())),
        }
    }
}

impl<K, V, U, F> OpBase for MappedValues<K, V, U, F>
where
    K: Data,
    V: Data,
    U: Data,
    F: SerFunc(V) -> U + Clone,
{
    fn build_enc_data_sketch(&self, p_buf: *mut u8, p_data_enc: *mut u8, dep_info: &DepInfo) {
        match dep_info.dep_type() {
            0 | 1 => self.step0_of_clone(p_buf, p_data_enc, dep_info),
            _ => panic!("invalid is_shuffle"),
        }
    }

    fn clone_enc_data_out(&self, p_out: usize, p_data_enc: *mut u8, dep_info: &DepInfo) {
        match dep_info.dep_type() {
            0 | 1 => self.step1_of_clone(p_out, p_data_enc, dep_info), 
            _ => panic!("invalid is_shuffle"),
        }   
    }

    fn call_free_res_enc(&self, res_ptr: *mut u8, is_enc: bool, dep_info: &DepInfo) {
        match dep_info.dep_type() {
            0 => self.free_res_enc(res_ptr, is_enc),
            1 => {
                let shuf_dep = self.get_next_shuf_dep(dep_info).unwrap();
                shuf_dep.free_res_enc(res_ptr, is_enc);
            },
            _ => panic!("invalid is_shuffle"),
        }
    }

    fn fix_split_num(&self, split_num: usize) {
        self.vals.split_num.store(split_num, atomic::Ordering::SeqCst);
    }

    fn get_op_id(&self) -> OpId {
        self.vals.id
    }

    fn get_context(&self) -> Arc<Context> {
        self.vals.context.upgrade().unwrap()
    }

    fn get_deps(&self) -> Vec<Dependency> {
        self.vals.deps.clone()
    }

    fn get_next_deps(&self) -> Arc<RwLock<HashMap<(OpId, OpId), Dependency>>> {
        self.next_deps.clone()
    }    

    fn is_in_loop(&self) -> bool {
        self.vals.in_loop
    }

    fn number_of_splits(&self) -> usize {
        self.vals.split_num.load(atomic::Ordering::SeqCst)
    }
    
    fn etake(&self, input: *const u8, should_take: usize, have_take: &mut usize) -> *mut u8 {
        self.take_(input ,should_take, have_take)
    }

    fn iterator_start(&self, mut call_seq: NextOpId, input: Input, dep_info: &DepInfo) -> *mut u8 {
        
		self.compute_start(call_seq, input, dep_info)
    }

    fn randomize_in_place(&self, input: *const u8, seed: Option<u64>, num: u64) -> *mut u8 {
        self.randomize_in_place_(input, seed, num)
    }

    fn __to_arc_op(self: Arc<Self>, id: TypeId) -> Option<TraitObject> {
        if id == TypeId::of::<dyn Op<Item = (K, U)>>() {
            let x = std::ptr::null::<Self>() as *const dyn Op<Item = (K, U)>;
            let vtable = unsafe {
                std::mem::transmute::<_, TraitObject>(x).vtable
            };
            let data = Arc::into_raw(self);
            Some(TraitObject {
                data: data as *mut (),
                vtable: vtable,
            })
        } else {
            None
        }
    }

}


impl<K, V, U, F> Op for MappedValues<K, V, U, F>
where
    K: Data,
    V: Data,
    U: Data,
    F: SerFunc(V) -> U + Clone,
{   
    type Item = (K, U);
    
    fn get_op(&self) -> Arc<dyn Op<Item = Self::Item>> {
        Arc::new(self.clone())
    }

    fn get_op_base(&self) -> Arc<dyn OpBase> {
        Arc::new(self.clone()) as Arc<dyn OpBase>
    }

    fn get_cache_space(&self) -> Arc<Mutex<HashMap<(usize, usize), Vec<Vec<Self::Item>>>>> {
        self.cache_space.clone()
    }

    fn compute_start(&self, mut call_seq: NextOpId, input: Input, dep_info: &DepInfo) -> *mut u8 {
        match dep_info.dep_type() {
            0 => {
                self.narrow(call_seq, input, dep_info)
            },
            1 => {
                self.shuffle(call_seq, input, dep_info)
            },
            _ => panic!("Invalid is_shuffle")
        }
    }
    
    fn compute(&self, call_seq: &mut NextOpId, input: Input) -> ResIter<Self::Item> {
        let data_ptr = input.data;
        let have_cache = call_seq.have_cache();
        let need_cache = call_seq.need_cache();
        let is_caching_final_rdd = call_seq.is_caching_final_rdd();

        if have_cache {
            assert_eq!(data_ptr as usize, 0 as usize);
            return self.get_and_remove_cached_data(call_seq);
        }
        
        let mut f = self.f.clone();
        match call_seq.get_ser_captured_var() {
            Some(ser) => f.deser_captured_var(ser),
            None  => (),
        }
        let opb = call_seq.get_next_op().clone();
        let res_iter = if opb.get_op_id() == self.prev.get_op_id() {
            self.prev.compute(call_seq, input)
        } else {
            let op = opb.to_arc_op::<dyn Op<Item = (K, V)>>().unwrap();
            op.compute(call_seq, input)
        };
        let res_iter = Box::new(res_iter.map(move |res_iter| {
            let f = f.clone();
            Box::new(res_iter.map(move |(k, v)| (k, f(v)))) as Box<dyn Iterator<Item = _>>
        }));

        let key = call_seq.get_caching_doublet();
<<<<<<< HEAD
        if need_cache && !CACHE.contains(key) {
=======
        if need_cache {
>>>>>>> d13407e6
            return self.set_cached_data(
                call_seq,
                res_iter,
                is_caching_final_rdd,
            )
        }
        res_iter
    }
}

pub struct FlatMappedValues<K, V, U, F>
where
    K: Data,
    V: Data,
    U: Data,
    F: Func(V) -> Box<dyn Iterator<Item = U>> + Clone,
{
    vals: Arc<OpVals>,
    next_deps: Arc<RwLock<HashMap<(OpId, OpId), Dependency>>>,
    prev: Arc<dyn Op<Item = (K, V)>>,
    f: F,    
    cache_space: Arc<Mutex<HashMap<(usize, usize), Vec<Vec<(K, U)>>>>>,
}

impl<K, V, U, F> Clone for FlatMappedValues<K, V, U, F>
where
    K: Data,
    V: Data,
    U: Data,
    F: Func(V) -> Box<dyn Iterator<Item = U>> + Clone,
{
    fn clone(&self) -> Self {
        FlatMappedValues {
            vals: self.vals.clone(),
            next_deps: self.next_deps.clone(),
            prev: self.prev.clone(),
            f: self.f.clone(),
            cache_space: self.cache_space.clone(),
        }
    }
}

impl<K, V, U, F> FlatMappedValues<K, V, U, F>
where
    K: Data,
    V: Data,
    U: Data,
    F: Func(V) -> Box<dyn Iterator<Item = U>> + Clone,
{
    #[track_caller]
    fn new(prev: Arc<dyn Op<Item = (K, V)>>, f: F) -> Self {
        let mut vals = OpVals::new(prev.get_context(), prev.number_of_splits());
        let cur_id = vals.id;
        let prev_id = prev.get_op_id();
        vals.deps
            .push(Dependency::NarrowDependency(Arc::new(
                OneToOneDependency::new(prev_id, cur_id),
            )));
        let vals = Arc::new(vals);
        prev.get_next_deps().write().unwrap().insert(
            (prev_id, cur_id),
            Dependency::NarrowDependency(
                Arc::new(OneToOneDependency::new(prev_id, cur_id))
            )
        );
        FlatMappedValues {
            vals,
            next_deps: Arc::new(RwLock::new(HashMap::new())),
            prev,
            f,
            cache_space: Arc::new(Mutex::new(HashMap::new())),
        }
    }
}

impl<K, V, U, F> OpBase for FlatMappedValues<K, V, U, F>
where
    K: Data,
    V: Data,
    U: Data,
    F: SerFunc(V) -> Box<dyn Iterator<Item = U>>,
{
    fn build_enc_data_sketch(&self, p_buf: *mut u8, p_data_enc: *mut u8, dep_info: &DepInfo) {
        match dep_info.dep_type() {
            0 | 1 => self.step0_of_clone(p_buf, p_data_enc, dep_info),
            _ => panic!("invalid is_shuffle"),
        }
    }

    fn clone_enc_data_out(&self, p_out: usize, p_data_enc: *mut u8, dep_info: &DepInfo) {
        match dep_info.dep_type() {
            0 | 1 => self.step1_of_clone(p_out, p_data_enc, dep_info), 
            _ => panic!("invalid is_shuffle"),
        }   
    }

    fn call_free_res_enc(&self, res_ptr: *mut u8, is_enc: bool, dep_info: &DepInfo) {
        match dep_info.dep_type() {
            0 => self.free_res_enc(res_ptr, is_enc),
            1 => {
                let shuf_dep = self.get_next_shuf_dep(dep_info).unwrap();
                shuf_dep.free_res_enc(res_ptr, is_enc);
            },
            _ => panic!("invalid is_shuffle"),
        }
    }

    fn fix_split_num(&self, split_num: usize) {
        self.vals.split_num.store(split_num, atomic::Ordering::SeqCst);
    }

    fn get_op_id(&self) -> OpId {
        self.vals.id
    }

    fn get_context(&self) -> Arc<Context> {
        self.vals.context.upgrade().unwrap()
    }

    fn get_deps(&self) -> Vec<Dependency> {
        self.vals.deps.clone()
    }

    fn get_next_deps(&self) -> Arc<RwLock<HashMap<(OpId, OpId), Dependency>>> {
        self.next_deps.clone()
    }

    fn is_in_loop(&self) -> bool {
        self.vals.in_loop
    }
    
    fn number_of_splits(&self) -> usize {
        self.vals.split_num.load(atomic::Ordering::SeqCst)
    }

    fn iterator_start(&self, mut call_seq: NextOpId, input: Input, dep_info: &DepInfo) -> *mut u8 {
        
		self.compute_start(call_seq, input, dep_info)
    }

    fn randomize_in_place(&self, input: *const u8, seed: Option<u64>, num: u64) -> *mut u8 {
        self.randomize_in_place_(input, seed, num)
    }

    fn etake(&self, input: *const u8, should_take: usize, have_take: &mut usize) -> *mut u8 {
        self.take_(input ,should_take, have_take)
    }

    fn __to_arc_op(self: Arc<Self>, id: TypeId) -> Option<TraitObject> {
        if id == TypeId::of::<dyn Op<Item = (K, U)>>() {
            let x = std::ptr::null::<Self>() as *const dyn Op<Item = (K, U)>;
            let vtable = unsafe {
                std::mem::transmute::<_, TraitObject>(x).vtable
            };
            let data = Arc::into_raw(self);
            Some(TraitObject {
                data: data as *mut (),
                vtable: vtable,
            })
        } else {
            None
        }
    }
}

impl<K, V, U, F> Op for FlatMappedValues<K, V, U, F>
where
    K: Data,
    V: Data,
    U: Data,
    F: SerFunc(V) -> Box<dyn Iterator<Item = U>>,
{
    type Item = (K, U);
    
    fn get_op(&self) -> Arc<dyn Op<Item = Self::Item>> {
        Arc::new(self.clone())
    }

    fn get_op_base(&self) -> Arc<dyn OpBase> {
        Arc::new(self.clone()) as Arc<dyn OpBase>
    }

    fn get_cache_space(&self) -> Arc<Mutex<HashMap<(usize, usize), Vec<Vec<Self::Item>>>>> {
        self.cache_space.clone()
    }

    fn compute_start(&self, mut call_seq: NextOpId, input: Input, dep_info: &DepInfo) -> *mut u8 {
        match dep_info.dep_type() {
            0 => {       //narrow
                self.narrow(call_seq, input, dep_info)
            },
            1 => {      //Shuffle write
                self.shuffle(call_seq, input, dep_info)
            },
            _ => panic!("Invalid is_shuffle")
        }
    }

    fn compute(&self, call_seq: &mut NextOpId, input: Input) -> ResIter<Self::Item> {
        let data_ptr = input.data;
        let have_cache = call_seq.have_cache();
        let need_cache = call_seq.need_cache();
        let is_caching_final_rdd = call_seq.is_caching_final_rdd();

        if have_cache {
            assert_eq!(data_ptr as usize, 0 as usize);
            return self.get_and_remove_cached_data(call_seq);
        }

        let mut f = self.f.clone();
        match call_seq.get_ser_captured_var() {
            Some(ser) => f.deser_captured_var(ser),
            None  => (),
        }
        let opb = call_seq.get_next_op().clone();
        let res_iter = if opb.get_op_id() == self.prev.get_op_id() {
            self.prev.compute(call_seq, input)
        } else {
            let op = opb.to_arc_op::<dyn Op<Item = (K, V)>>().unwrap();
            op.compute(call_seq, input)
        };

        let res_iter = Box::new(res_iter.map(move |res_iter| {
            let f = f.clone();
            Box::new(res_iter.flat_map(move |(k, v)| f(v).map(move |x| (k.clone(), x)))) as Box<dyn Iterator<Item = _>>
        }));

        let key = call_seq.get_caching_doublet();
<<<<<<< HEAD
        if need_cache && !CACHE.contains(key) {
=======
        if need_cache {
>>>>>>> d13407e6
            return self.set_cached_data(
                call_seq,
                res_iter,
                is_caching_final_rdd,
            )
        }
        res_iter
    }
}<|MERGE_RESOLUTION|>--- conflicted
+++ resolved
@@ -387,11 +387,7 @@
         ));
 
         let key = call_seq.get_caching_doublet();
-<<<<<<< HEAD
-        if need_cache && !CACHE.contains(key) {
-=======
         if need_cache {
->>>>>>> d13407e6
             return self.set_cached_data(
                 call_seq,
                 res_iter,
@@ -622,11 +618,7 @@
         }));
 
         let key = call_seq.get_caching_doublet();
-<<<<<<< HEAD
-        if need_cache && !CACHE.contains(key) {
-=======
         if need_cache {
->>>>>>> d13407e6
             return self.set_cached_data(
                 call_seq,
                 res_iter,
@@ -855,11 +847,7 @@
         }));
 
         let key = call_seq.get_caching_doublet();
-<<<<<<< HEAD
-        if need_cache && !CACHE.contains(key) {
-=======
         if need_cache {
->>>>>>> d13407e6
             return self.set_cached_data(
                 call_seq,
                 res_iter,
