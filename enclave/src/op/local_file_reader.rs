use std::marker::PhantomData;
use std::path::{Path, PathBuf};
use crate::op::*;
use serde_derive::{Deserialize, Serialize};

pub trait ReaderConfiguration<I: Data> {
    #[track_caller]
    fn make_reader<O, F, F0>(self, context: Arc<Context>, decoder: Option<F>, sec_decoder: Option<F0>) -> SerArc<dyn Op<Item = O>>
    where
        O: Data,
        F: SerFunc(I) -> O,
        F0: SerFunc(I) -> Vec<ItemE>;
}

pub struct LocalFsReaderConfig {
    dir_path: PathBuf,   //placeholder
    executor_partitions: Option<u64>,
}

impl LocalFsReaderConfig {
    pub fn new<T: Into<PathBuf>>(path: T) -> LocalFsReaderConfig {
        LocalFsReaderConfig {
            dir_path: path.into(),
            executor_partitions: None,
        }
    }

    pub fn num_partitions_per_executor(mut self, num: u64) -> Self {
        self.executor_partitions = Some(num);
        self
    }
}

impl<I: Data> ReaderConfiguration<I> for LocalFsReaderConfig {
    fn make_reader<O, F, F0>(self, context: Arc<Context>, decoder: Option<F>, sec_decoder: Option<F0>) -> SerArc<dyn Op<Item = O>>
    where
        O: Data,
        F: SerFunc(I) -> O,
        F0: SerFunc(I) -> Vec<ItemE>,
    {
        let reader = LocalFsReader::new(self, context, sec_decoder.clone());
        if !reader.get_context().get_is_tail_comp() {
            insert_opmap(reader.get_op_id(), reader.get_op_base());
        }
        let local_num_splits: usize = 1;
        let read_files = 
            Fn!(move |part: usize, readers: Box<dyn Iterator<Item = O>>| {
                let _part = part % local_num_splits;
                readers
            });
        reader.get_context().add_num(1);
        let files_per_executor = Arc::new(
            MapPartitions::new(Arc::new(reader) as Arc<dyn Op<Item = _>>, read_files),
        );
        insert_opmap(files_per_executor.get_op_id(), files_per_executor.get_op_base());
        files_per_executor.get_context().add_num(1);
        let decoder = Mapper::new(files_per_executor, Fn!(|v| v));
        let decoder = SerArc::new(decoder);
        insert_opmap(decoder.get_op_id(), decoder.get_op_base());
        decoder
    }
}

#[derive(Clone)]
pub struct LocalFsReader<I, U, F0> 
where
    I: Data,
    U: Data,
    F0: Func(I) -> Vec<ItemE> + Clone,
{
    vals: Arc<OpVals>,
    path: PathBuf,
    sec_decoder: Option<F0>,
    _marker_text_data: PhantomData<I>,
    _marker_data: PhantomData<U>,
}

impl<I, U, F0> LocalFsReader<I, U, F0> 
where
    I: Data,
    U: Data,
    F0: Func(I) -> Vec<ItemE> + Clone,
{
    #[track_caller]
    fn new(config: LocalFsReaderConfig, context: Arc<Context>, sec_decoder: Option<F0>) -> Self {
        let LocalFsReaderConfig {
            dir_path,
            executor_partitions,
        } = config;
        let vals = Arc::new(OpVals::new(context, 1)); // 1 is temporarily set
 
        LocalFsReader {
            vals,
            path: dir_path,
            sec_decoder,
            _marker_text_data: PhantomData,
            _marker_data: PhantomData,
        }
    }
}

impl<I, U, F0> OpBase for LocalFsReader<I, U, F0> 
where 
    I: Data,
    U: Data,
    F0: SerFunc(I) -> Vec<ItemE>,
{
    fn build_enc_data_sketch(&self, p_buf: *mut u8, p_data_enc: *mut u8, dep_info: &DepInfo) {
        match dep_info.dep_type() {
            0 | 1 => self.step0_of_clone(p_buf, p_data_enc, dep_info),
            _ => panic!("invalid is_shuffle"),
        } 
    }

    fn clone_enc_data_out(&self, p_out: usize, p_data_enc: *mut u8, dep_info: &DepInfo) {
        match dep_info.dep_type() {
            0 | 1 => self.step1_of_clone(p_out, p_data_enc, dep_info),
            _ => panic!("invalid is_shuffle"),
        } 
    }

    fn call_free_res_enc(&self, res_ptr: *mut u8, is_enc: bool, dep_info: &DepInfo) {
        match dep_info.dep_type() {
            0 => self.free_res_enc(res_ptr, is_enc),
            1 => {
                let shuf_dep = self.get_next_shuf_dep(dep_info).unwrap();
                shuf_dep.free_res_enc(res_ptr, is_enc);
            },
            _ => panic!("invalid is_shuffle"),
        }
    }

    fn fix_split_num(&self, split_num: usize) {
        self.vals.split_num.store(split_num, atomic::Ordering::SeqCst);
    }

    fn get_op_id(&self) -> OpId {
        self.vals.id
    }

    fn get_context(&self) -> Arc<Context> {
        self.vals.context.upgrade().unwrap()
    }

    fn get_deps(&self) -> Vec<Dependency> {
        vec![]
    }

    fn get_next_deps(&self) -> Arc<RwLock<HashMap<(OpId, OpId), Dependency>>> {
        Arc::new(RwLock::new(HashMap::new()))
    }

    fn is_in_loop(&self) -> bool {
        self.vals.in_loop
    }

    fn number_of_splits(&self) -> usize {
        self.vals.split_num.load(atomic::Ordering::SeqCst)
    }

    fn randomize_in_place(&self, input: *const u8, seed: Option<u64>, num: u64) -> *mut u8 {
        self.randomize_in_place_(input, seed, num)
    }

    fn etake(&self, input: *const u8, should_take: usize, have_take: &mut usize) -> *mut u8 {
        self.take_(input ,should_take, have_take)
    }

    fn iterator_start(&self, mut call_seq: NextOpId, input: Input, dep_info: &DepInfo) -> *mut u8 {
            
        self.compute_start(call_seq, input, dep_info)
    }

    fn __to_arc_op(self: Arc<Self>, id: TypeId) -> Option<TraitObject> {
        if id == TypeId::of::<dyn Op<Item = U>>() {
            let x = std::ptr::null::<Self>() as *const dyn Op<Item = U>;
            let vtable = unsafe {
                std::mem::transmute::<_, TraitObject>(x).vtable
            };
            let data = Arc::into_raw(self);
            Some(TraitObject {
                data: data as *mut (),
                vtable: vtable,
            })
        } else {
            None
        }
    }
}

impl<I, U, F0> Op for LocalFsReader<I, U, F0> 
where 
    I: Data,
    U: Data,
    F0: SerFunc(I) -> Vec<ItemE>,
{
    type Item = U;

    fn get_op(&self) -> Arc<dyn Op<Item = Self::Item>>
    where
        Self: Sized,
    {
        Arc::new(self.clone()) as Arc<dyn Op<Item = Self::Item>>
    }

    fn get_op_base(&self) -> Arc<dyn OpBase> {
        Arc::new(self.clone()) as Arc<dyn OpBase>
    }

<<<<<<< HEAD
    fn compute(&self, call_seq: &mut NextOpId, input: Input) -> ResIter<Self::Item> {
        let len = input.get_enc_data::<Vec<ItemE>>().len();
        let res_iter = Box::new((0..len).map(move|i| {
            let data = input.get_enc_data::<Vec<ItemE>>();
            Box::new(ser_decrypt::<Vec<Self::Item>>(&data[i].clone()).into_iter()) as Box<dyn Iterator<Item = _>>
        }));
        res_iter
    }

=======
>>>>>>> ab438612
    fn compute_start(&self, mut call_seq: NextOpId, input: Input, dep_info: &DepInfo) -> *mut u8 {
        //suppose no shuffle will happen after this rdd
        self.narrow(call_seq, input, dep_info)
    }

}

<|MERGE_RESOLUTION|>--- conflicted
+++ resolved
@@ -207,18 +207,6 @@
         Arc::new(self.clone()) as Arc<dyn OpBase>
     }
 
-<<<<<<< HEAD
-    fn compute(&self, call_seq: &mut NextOpId, input: Input) -> ResIter<Self::Item> {
-        let len = input.get_enc_data::<Vec<ItemE>>().len();
-        let res_iter = Box::new((0..len).map(move|i| {
-            let data = input.get_enc_data::<Vec<ItemE>>();
-            Box::new(ser_decrypt::<Vec<Self::Item>>(&data[i].clone()).into_iter()) as Box<dyn Iterator<Item = _>>
-        }));
-        res_iter
-    }
-
-=======
->>>>>>> ab438612
     fn compute_start(&self, mut call_seq: NextOpId, input: Input, dep_info: &DepInfo) -> *mut u8 {
         //suppose no shuffle will happen after this rdd
         self.narrow(call_seq, input, dep_info)
