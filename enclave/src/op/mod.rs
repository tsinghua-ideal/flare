--- conflicted
+++ resolved
@@ -68,7 +68,7 @@
 
 pub const MAX_ENC_BL: usize = 1024;
 pub const CACHE_LIMIT: usize = 4_000_000;
-pub const NUM_OM_THREAD: usize = 1;
+pub const MAX_OM_THREAD: usize = 10;
 pub type Result<T> = std::result::Result<T, &'static str>;
 
 extern "C" {
@@ -109,7 +109,7 @@
 pub fn get_thread_affinity() -> Vec<usize> {
     let mut num_cores = 0;
     const NUM_CORE_LIMIT: usize = 1024; 
-    let mut cores = vec![0usize; 1024];
+    let mut cores = vec![0usize; NUM_CORE_LIMIT];
     let sgx_status = unsafe {
         ocall_get_thread_affinity(&mut num_cores, cores.as_mut_ptr(), cores.len())
     };
@@ -312,7 +312,7 @@
     for i in 0..num_cores - 1 {
         let pair_c = pair.clone();
         let max_len = max_len.clone();
-        let is_for_om = i < NUM_OM_THREAD;
+        let is_for_om = i < MAX_OM_THREAD;
         let handler = hybrid_individual_sort(is_for_om, pair_c, max_len, input.get_parallel());
         handlers.push(handler);
     }
@@ -377,7 +377,7 @@
         for block_enc in part_enc.iter() {
             //we can derive max_len from the first sub partition in each partition
             sub_part.append(&mut ser_decrypt(&block_enc.clone()));
-            if sub_part.get_size() > CACHE_LIMIT/input.get_parallel() {
+            if sub_part.get_size() > CACHE_LIMIT/MAX_OM_THREAD/input.get_parallel() {
                 max_len = std::cmp::max(max_len, sub_part.len());
                 part.push(sub_part);
                 sub_part = Vec::new();
@@ -451,7 +451,7 @@
             while !block.is_empty() {
                 sub_part.append(&mut block);
                 //TODO: the limitation should depend on the num of thread
-                if sub_part.get_size() > CACHE_LIMIT/parallel_num {
+                if sub_part.get_size() > CACHE_LIMIT/MAX_OM_THREAD/parallel_num {
                     if is_for_om {
                         sub_part.sort_unstable_by(cmp_f);
                     } else {
@@ -506,8 +506,8 @@
     }
 
     pub fn new_with(data: Vec<Vec<(Option<K>, V)>>, ascending: bool) -> Self {
-        let dist = Some(data.iter()
-            .map(|p| p.len())
+        let dist = Some(vec![0].into_iter().chain(data.iter()
+            .map(|p| p.len()))
             .scan(0usize, |acc, x| {
                 *acc = *acc + x;
                 Some(*acc)
@@ -526,14 +526,11 @@
         if n > 1 {
             match &self.dist {
                 Some(dist) => {
-                    let m = match dist.binary_search(&(lo + n / 2)) {
-                        Ok(idx) => dist[idx] - lo,
-                        Err(idx) => dist[idx] - lo,
-                    };
-                    if m < n {
+                    let r_idx = dist.binary_search(&(lo+n)).unwrap();
+                    let l_idx = dist.binary_search(&lo).unwrap();
+                    if r_idx - l_idx > 1 {
+                        let m = dist[(l_idx + r_idx)/2] - lo;
                         self.bitonic_sort_arbitrary(lo, m, !dir);
-                    }
-                    if m > 0 {
                         self.bitonic_sort_arbitrary(lo + m, n - m, dir);
                     }
                     self.bitonic_merge_arbitrary(lo, n, dir);
@@ -552,7 +549,7 @@
         if n > 1 {
             let mut is_sorted = self.dist.as_ref().map_or(false, |dist| {
                 dist.binary_search(&(lo + n)).map_or(false, |idx| 
-                    idx == 0 || dist[idx - 1] == lo 
+                    dist[idx - 1] == lo 
                 )
             });
             is_sorted = is_sorted && self.dist_use_map.as_mut().map_or(false, |dist_use_map| {
@@ -661,32 +658,20 @@
         if n > 1 {
             match &self.dist {
                 Some(dist) => {
-<<<<<<< HEAD
-                    let m = match dist.binary_search(&(lo + n / 2)) {
-                        Ok(idx) => dist[idx] - lo,
-                        Err(idx) => dist[idx] - lo,
-                    };
-                    let mut handlers = Vec::new();
-                    if m < n {
-                        handlers.append(&mut self.bitonic_sort_arbitrary(lo, m, !dir));
-                    }
-                    if m > 0 {
-                        handlers.append(&mut self.bitonic_sort_arbitrary(lo + m, n - m, dir));
-=======
                     let r_idx = dist.binary_search(&(lo+n)).unwrap();
                     let l_idx = dist.binary_search(&lo).unwrap();
                     if r_idx - l_idx > 1 {
+                        let mut handlers = Vec::new();
                         let m = dist[(l_idx + r_idx)/2] - lo;
-                        self.bitonic_sort_arbitrary(lo, m, !dir);
-                        self.bitonic_sort_arbitrary(lo + m, n - m, dir);
->>>>>>> a941f569
-                    }
-                    for handler in handlers {
-                        let is_om_thread = handler.join().unwrap();
-                        if is_om_thread {
-                            self.num_om_thread.fetch_sub(1, atomic::Ordering::SeqCst);
-                        } else {
-                            self.num_bito_thread.fetch_sub(1, atomic::Ordering::SeqCst);
+                        handlers.append(&mut self.bitonic_sort_arbitrary(lo, m, !dir));
+                        handlers.append(&mut self.bitonic_sort_arbitrary(lo + m, n - m, dir));
+                        for handler in handlers {
+                            let is_om_thread = handler.join().unwrap();
+                            if is_om_thread {
+                                self.num_om_thread.fetch_sub(1, atomic::Ordering::SeqCst);
+                            } else {
+                                self.num_bito_thread.fetch_sub(1, atomic::Ordering::SeqCst);
+                            }
                         }
                     }
                     self.bitonic_merge_arbitrary(lo, n, dir)
@@ -714,8 +699,6 @@
     fn bitonic_merge_arbitrary(&self, lo: usize, n: usize, dir: bool) -> Vec<JoinHandle<bool>> {
         if n > 1 {
             let max_len = self.max_len;
-            let num_padding = self.num_padding.clone();
-
             let mut is_sorted = self.dist.as_ref().map_or(false, |dist| {
                 dist.binary_search(&(lo + n)).map_or(false, |idx| 
                     dist[idx - 1] == lo 
@@ -725,103 +708,38 @@
                 dist_use_map.get(&(lo+n)).unwrap().fetch_and(false, atomic::Ordering::SeqCst)
             });
             if is_sorted {
-                let mut first_d = None;
-                let mut last_d = None;
-                for i in lo..(lo + n) {
-                    if let Some(x) = self.data[i].lock().unwrap().first() {
-                        first_d = Some(x.clone());
-                        break;
+                //from the security perspective, it does not need to fit in the cache 
+                //but from the performance perspective, it may need to be;
+                let mut handlers = Vec::new();
+                let builder = std::thread::Builder::new();
+                let data = self.data.iter().map(|x| x.clone()).collect::<Vec<_>>();
+                let num_padding = self.num_padding.clone();
+                let num_om_thread = self.num_om_thread.fetch_add(1, atomic::Ordering::SeqCst);
+                if num_om_thread < MAX_OM_THREAD {
+                    let handler = builder
+                        .spawn(move || {
+                            set_thread_affinity(true);
+                            BlockSortHelper::pad_sorted_arr(data, num_padding, max_len, lo, n, dir);
+                            true
+                        }).unwrap();
+                    handlers.push(handler);
+                } else {
+                    self.num_om_thread.fetch_sub(1, atomic::Ordering::SeqCst);
+                    let num_bito_thread = self.num_bito_thread.fetch_add(1, atomic::Ordering::SeqCst);
+                    if num_bito_thread < self.num_cores - 1 - MAX_OM_THREAD {
+                        let handler = builder
+                            .spawn(move || {
+                                set_thread_affinity(false);
+                                BlockSortHelper::pad_sorted_arr(data, num_padding, max_len, lo, n, dir);
+                                false
+                            }).unwrap();
+                        handlers.push(handler);
+                    } else {
+                        self.num_bito_thread.fetch_sub(1, atomic::Ordering::SeqCst);
+                        BlockSortHelper::pad_sorted_arr(data, num_padding, max_len, lo, n, dir);
                     }
                 }
-                for i in (lo..(lo + n)).rev() {
-                    if let Some(x) = self.data[i].lock().unwrap().last() {
-                        last_d = Some(x.clone());
-                        break;
-                    }
-                }
-
-                let (ori_dir, should_reverse) = first_d.as_ref()
-                    .zip(last_d.as_ref())
-                    .map(|(x, y)| {
-                        let ori_dir = cmp_f(x, y).is_lt();
-                        (ori_dir, ori_dir != dir)
-                    }).unwrap_or((true, false));
-
-                //originally ascending
-                if ori_dir {
-                    let mut d_i: Vec<(Option<K>, V)> = Vec::new();
-                    let mut cnt = lo;
-                    for i in lo..(lo + n) {
-                        d_i.append(&mut *self.data[i].lock().unwrap());
-                        if d_i.len() >= max_len {
-                            let mut r = d_i.split_off(max_len);
-                            std::mem::swap(&mut r, &mut d_i);
-                            if should_reverse {
-                                r.reverse();
-                            }
-                            *self.data[cnt].lock().unwrap() = r;
-                            cnt += 1;
-                        }
-                    }
-                    let mut add_num_padding = 0;
-                    while cnt < lo + n {
-                        add_num_padding += max_len - d_i.len();
-                        d_i.resize(max_len, (None, Default::default()));
-                        if should_reverse {
-                            d_i.reverse();
-                        }
-                        *self.data[cnt].lock().unwrap() = d_i;
-                        d_i = Vec::new();
-                        cnt += 1;
-                    }
-                    num_padding.fetch_add(add_num_padding, atomic::Ordering::SeqCst);
-                } else {  //originally desending
-                    let mut d_i: Vec<(Option<K>, V)> = vec![Default::default(); max_len];
-                    let mut cur_len = 0;
-                    let mut cnt = lo + n - 1;
-                    for i in (lo..(lo + n)).rev() {
-                        let v = &mut *self.data[i].lock().unwrap();
-                        let v_len = v.len();
-                        if v_len < max_len - cur_len {
-                            (&mut d_i[max_len-cur_len-v_len..max_len-cur_len]).clone_from_slice(v);
-                            cur_len += v_len;
-                        } else {
-                            let r = v.split_off(v_len - (max_len - cur_len));
-                            (&mut d_i[..max_len-cur_len]).clone_from_slice(&r);
-                            if should_reverse {
-                                d_i.reverse();
-                            }
-                            *self.data[cnt].lock().unwrap() = d_i;
-                            cnt = cnt.wrapping_sub(1);
-                            cur_len = v.len();
-                            d_i = vec![Default::default(); max_len];
-                            (&mut d_i[max_len-cur_len..max_len]).clone_from_slice(v);
-                        }
-                    }
-                    let mut add_num_padding = 0;
-                    while cnt >= lo && cnt != usize::MAX { 
-                        add_num_padding += max_len - cur_len;
-                        for elem in &mut d_i[..max_len-cur_len] {
-                            elem.0 = None;
-                            elem.1 = Default::default();
-                        }
-                        if should_reverse {
-                            d_i.reverse();
-                        }
-                        *self.data[cnt].lock().unwrap() = d_i;
-                        cnt = cnt.wrapping_sub(1);
-                        cur_len = 0;
-                        d_i = vec![Default::default(); max_len];
-                    }
-                    num_padding.fetch_add(add_num_padding, atomic::Ordering::SeqCst);
-                }
-                if should_reverse {
-                    for i in lo..(lo + n / 2) {
-                        let l = 2 * lo + n - 1 - i;
-                        std::mem::swap(&mut *self.data[i].lock().unwrap(), &mut *self.data[l].lock().unwrap());
-                    }
-                }
-                Vec::new()
+                handlers
             } else {
                 let m = n.next_power_of_two() >> 1;
                 let mut handlers = Vec::new();
@@ -832,7 +750,7 @@
                     let data_l = self.data[l].clone();
                     let num_padding = self.num_padding.clone();
                     let num_om_thread = self.num_om_thread.fetch_add(1, atomic::Ordering::SeqCst);
-                    if num_om_thread < NUM_OM_THREAD {
+                    if num_om_thread < MAX_OM_THREAD {
                         let builder = std::thread::Builder::new();
                         let handler = builder
                             .spawn(move || {
@@ -844,7 +762,7 @@
                     } else {
                         self.num_om_thread.fetch_sub(1, atomic::Ordering::SeqCst);
                         let num_bito_thread = self.num_bito_thread.fetch_add(1, atomic::Ordering::SeqCst);
-                        if num_bito_thread < self.num_cores - 1 - NUM_OM_THREAD {
+                        if num_bito_thread < self.num_cores - 1 - MAX_OM_THREAD {
                             let builder = std::thread::Builder::new();
                             let handler = builder
                                 .spawn(move || {
@@ -875,6 +793,105 @@
             }
         } else {
             Vec::new()
+        }
+    }
+
+    pub fn pad_sorted_arr(data: Vec<Arc<Mutex<Vec<(Option<K>, V)>>>>, num_padding: Arc<AtomicUsize>, max_len: usize, lo: usize, n: usize, dir: bool) {
+        let mut first_d = None;
+        let mut last_d = None;
+        for i in lo..(lo + n) {
+            if let Some(x) = data[i].lock().unwrap().first() {
+                first_d = Some(x.clone());
+                break;
+            }
+        }
+        for i in (lo..(lo + n)).rev() {
+            if let Some(x) = data[i].lock().unwrap().last() {
+                last_d = Some(x.clone());
+                break;
+            }
+        }
+
+        let (ori_dir, should_reverse) = first_d.as_ref()
+            .zip(last_d.as_ref())
+            .map(|(x, y)| {
+                let ori_dir = cmp_f(x, y).is_lt();
+                (ori_dir, ori_dir != dir)
+            }).unwrap_or((true, false));
+
+        //originally ascending
+        if ori_dir {
+            let mut d_i: Vec<(Option<K>, V)> = Vec::new();
+            let mut cnt = lo;
+            for i in lo..(lo + n) {
+                d_i.append(&mut *data[i].lock().unwrap());
+                if d_i.len() >= max_len {
+                    let mut r = d_i.split_off(max_len);
+                    std::mem::swap(&mut r, &mut d_i);
+                    if should_reverse {
+                        r.reverse();
+                    }
+                    *data[cnt].lock().unwrap() = r;
+                    cnt += 1;
+                }
+            }
+            let mut add_num_padding = 0;
+            while cnt < lo + n {
+                add_num_padding += max_len - d_i.len();
+                d_i.resize(max_len, (None, Default::default()));
+                if should_reverse {
+                    d_i.reverse();
+                }
+                *data[cnt].lock().unwrap() = d_i;
+                d_i = Vec::new();
+                cnt += 1;
+            }
+            num_padding.fetch_add(add_num_padding, atomic::Ordering::SeqCst);
+        } else {  //originally desending
+            let mut d_i: Vec<(Option<K>, V)> = vec![Default::default(); max_len];
+            let mut cur_len = 0;
+            let mut cnt = lo + n - 1;
+            for i in (lo..(lo + n)).rev() {
+                let v = &mut *data[i].lock().unwrap();
+                let v_len = v.len();
+                if v_len < max_len - cur_len {
+                    (&mut d_i[max_len-cur_len-v_len..max_len-cur_len]).clone_from_slice(v);
+                    cur_len += v_len;
+                } else {
+                    let r = v.split_off(v_len - (max_len - cur_len));
+                    (&mut d_i[..max_len-cur_len]).clone_from_slice(&r);
+                    if should_reverse {
+                        d_i.reverse();
+                    }
+                    *data[cnt].lock().unwrap() = d_i;
+                    cnt = cnt.wrapping_sub(1);
+                    cur_len = v.len();
+                    d_i = vec![Default::default(); max_len];
+                    (&mut d_i[max_len-cur_len..max_len]).clone_from_slice(v);
+                }
+            }
+            let mut add_num_padding = 0;
+            while cnt >= lo && cnt != usize::MAX { 
+                add_num_padding += max_len - cur_len;
+                for elem in &mut d_i[..max_len-cur_len] {
+                    elem.0 = None;
+                    elem.1 = Default::default();
+                }
+                if should_reverse {
+                    d_i.reverse();
+                }
+                *data[cnt].lock().unwrap() = d_i;
+                cnt = cnt.wrapping_sub(1);
+                cur_len = 0;
+                d_i = vec![Default::default(); max_len];
+            }
+            num_padding.fetch_add(add_num_padding, atomic::Ordering::SeqCst);
+        }
+        if should_reverse {
+            for i in lo..(lo + n / 2) {
+                let l = 2 * lo + n - 1 - i;
+                std::mem::swap(&mut *data[i].lock().unwrap(), &mut *data[l].lock().unwrap());
+            }
         }
     }
 
